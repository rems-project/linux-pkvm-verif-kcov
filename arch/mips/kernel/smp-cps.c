--- conflicted
+++ resolved
@@ -142,18 +142,8 @@
 	}
 
 	/* Warn the user if the CCA prevents multi-core */
-<<<<<<< HEAD
-	ncores = mips_cm_numcores();
-	if ((cca_unsuitable || cpu_has_dc_aliases) && ncores > 1) {
-		pr_warn("Using only one core due to %s%s%s\n",
-			cca_unsuitable ? "unsuitable CCA" : "",
-			(cca_unsuitable && cpu_has_dc_aliases) ? " & " : "",
-			cpu_has_dc_aliases ? "dcache aliasing" : "");
-
-=======
 	cores_limited = false;
 	if (cca_unsuitable || cpu_has_dc_aliases) {
->>>>>>> bb176f67
 		for_each_present_cpu(c) {
 			if (cpus_are_siblings(smp_processor_id(), c))
 				continue;
@@ -566,11 +556,7 @@
 			 */
 			if (WARN(ktime_after(ktime_get(), fail_time),
 				 "CPU%u hasn't powered down, seq. state %u\n",
-<<<<<<< HEAD
-				 cpu, stat >> CPC_Cx_STAT_CONF_SEQSTATE_SHF))
-=======
 				 cpu, stat))
->>>>>>> bb176f67
 				break;
 		} while (1);
 
