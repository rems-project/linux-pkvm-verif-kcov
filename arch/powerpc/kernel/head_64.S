--- conflicted
+++ resolved
@@ -1367,8 +1367,7 @@
 	 * because ret_from_except_lite will check for and handle pending
 	 * interrupts if necessary.
 	 */
-<<<<<<< HEAD
-	beq	.ret_from_except_lite
+	beq	13f
 END_FW_FTR_SECTION_IFSET(FW_FEATURE_ISERIES)
 #endif
 BEGIN_FW_FTR_SECTION
@@ -1379,9 +1378,6 @@
 	beq	fast_exc_return_irq	/* Return from exception on success */
 END_FW_FTR_SECTION_IFCLR(FW_FEATURE_ISERIES)
 
-=======
-	beq	13f
->>>>>>> 2b5f6dcc
 	/* For a hash failure, we don't bother re-enabling interrupts */
 	ble-	12f
 
@@ -1410,6 +1406,8 @@
 	bl	.bad_page_fault
 	b	.ret_from_except
 
+13:	b	.ret_from_except_lite
+
 /* We have a page fault that hash_page could handle but HV refused
  * the PTE insertion
  */
@@ -1418,8 +1416,6 @@
 	lwz	r4,_DAR(r1)
 	bl	.low_hash_fault
 	b	.ret_from_except
-
-13:	b	.ret_from_except_lite
 
 	/* here we have a segment miss */
 do_ste_alloc:
