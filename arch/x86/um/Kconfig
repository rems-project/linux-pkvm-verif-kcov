# SPDX-License-Identifier: GPL-2.0

menu "Host processor type and features"

source "arch/x86/Kconfig.cpu"

endmenu

config UML_X86
	def_bool y
	select GENERIC_FIND_FIRST_BIT

config 64BIT
	bool "64-bit kernel" if "$(SUBARCH)" = "x86"
	default "$(SUBARCH)" != "i386"

config X86_32
	def_bool !64BIT
<<<<<<< HEAD
=======
	select HAVE_AOUT
	select ARCH_32BIT_OFF_T
>>>>>>> cfbe2716
	select ARCH_WANT_IPC_PARSE_VERSION
	select MODULES_USE_ELF_REL
	select CLONE_BACKWARDS
	select OLD_SIGSUSPEND3
	select OLD_SIGACTION

config X86_64
	def_bool 64BIT
	select MODULES_USE_ELF_RELA

config ARCH_DEFCONFIG
	string
	default "arch/um/configs/i386_defconfig" if X86_32
	default "arch/um/configs/x86_64_defconfig" if X86_64

config RWSEM_XCHGADD_ALGORITHM
	def_bool 64BIT

config RWSEM_GENERIC_SPINLOCK
	def_bool !RWSEM_XCHGADD_ALGORITHM

config 3_LEVEL_PGTABLES
	bool "Three-level pagetables" if !64BIT
	default 64BIT
	help
	Three-level pagetables will let UML have more than 4G of physical
	memory.  All the memory that can't be mapped directly will be treated
	as high memory.

	However, this it experimental on 32-bit architectures, so if unsure say
	N (on x86-64 it's automatically enabled, instead, as it's safe there).

config ARCH_HAS_SC_SIGNALS
	def_bool !64BIT

config ARCH_REUSE_HOST_VSYSCALL_AREA
	def_bool !64BIT

config GENERIC_HWEIGHT
	def_bool y<|MERGE_RESOLUTION|>--- conflicted
+++ resolved
@@ -16,11 +16,7 @@
 
 config X86_32
 	def_bool !64BIT
-<<<<<<< HEAD
-=======
-	select HAVE_AOUT
 	select ARCH_32BIT_OFF_T
->>>>>>> cfbe2716
 	select ARCH_WANT_IPC_PARSE_VERSION
 	select MODULES_USE_ELF_REL
 	select CLONE_BACKWARDS
