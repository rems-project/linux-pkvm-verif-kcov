#include <linux/types.h>
#include "event.h"
#include "debug.h"
#include "session.h"
#include "sort.h"
#include "string.h"
#include "strlist.h"
#include "thread.h"
#include "thread_map.h"

static const char *perf_event__names[] = {
	[0]					= "TOTAL",
	[PERF_RECORD_MMAP]			= "MMAP",
	[PERF_RECORD_LOST]			= "LOST",
	[PERF_RECORD_COMM]			= "COMM",
	[PERF_RECORD_EXIT]			= "EXIT",
	[PERF_RECORD_THROTTLE]			= "THROTTLE",
	[PERF_RECORD_UNTHROTTLE]		= "UNTHROTTLE",
	[PERF_RECORD_FORK]			= "FORK",
	[PERF_RECORD_READ]			= "READ",
	[PERF_RECORD_SAMPLE]			= "SAMPLE",
	[PERF_RECORD_HEADER_ATTR]		= "ATTR",
	[PERF_RECORD_HEADER_EVENT_TYPE]		= "EVENT_TYPE",
	[PERF_RECORD_HEADER_TRACING_DATA]	= "TRACING_DATA",
	[PERF_RECORD_HEADER_BUILD_ID]		= "BUILD_ID",
	[PERF_RECORD_FINISHED_ROUND]		= "FINISHED_ROUND",
};

const char *perf_event__name(unsigned int id)
{
	if (id >= ARRAY_SIZE(perf_event__names))
		return "INVALID";
	if (!perf_event__names[id])
		return "UNKNOWN";
	return perf_event__names[id];
}

<<<<<<< HEAD
int perf_sample_size(u64 sample_type)
{
	u64 mask = sample_type & PERF_SAMPLE_MASK;
	int size = 0;
	int i;

	for (i = 0; i < 64; i++) {
		if (mask & (1ULL << i))
			size++;
	}

	size *= sizeof(u64);

	return size;
}

=======
>>>>>>> 56299378
static struct perf_sample synth_sample = {
	.pid	   = -1,
	.tid	   = -1,
	.time	   = -1,
	.stream_id = -1,
	.cpu	   = -1,
	.period	   = 1,
};

static pid_t perf_event__synthesize_comm(union perf_event *event, pid_t pid,
					 int full, perf_event__handler_t process,
					 struct perf_session *session)
{
	char filename[PATH_MAX];
	char bf[BUFSIZ];
	FILE *fp;
	size_t size = 0;
	DIR *tasks;
	struct dirent dirent, *next;
	pid_t tgid = 0;

	snprintf(filename, sizeof(filename), "/proc/%d/status", pid);

	fp = fopen(filename, "r");
	if (fp == NULL) {
out_race:
		/*
		 * We raced with a task exiting - just return:
		 */
		pr_debug("couldn't open %s\n", filename);
		return 0;
	}

	memset(&event->comm, 0, sizeof(event->comm));

	while (!event->comm.comm[0] || !event->comm.pid) {
		if (fgets(bf, sizeof(bf), fp) == NULL) {
			pr_warning("couldn't get COMM and pgid, malformed %s\n", filename);
			goto out;
		}

		if (memcmp(bf, "Name:", 5) == 0) {
			char *name = bf + 5;
			while (*name && isspace(*name))
				++name;
			size = strlen(name) - 1;
			memcpy(event->comm.comm, name, size++);
		} else if (memcmp(bf, "Tgid:", 5) == 0) {
			char *tgids = bf + 5;
			while (*tgids && isspace(*tgids))
				++tgids;
			tgid = event->comm.pid = atoi(tgids);
		}
	}

	event->comm.header.type = PERF_RECORD_COMM;
	size = ALIGN(size, sizeof(u64));
	memset(event->comm.comm + size, 0, session->id_hdr_size);
	event->comm.header.size = (sizeof(event->comm) -
				(sizeof(event->comm.comm) - size) +
				session->id_hdr_size);
	if (!full) {
		event->comm.tid = pid;

		process(event, &synth_sample, session);
		goto out;
	}

	snprintf(filename, sizeof(filename), "/proc/%d/task", pid);

	tasks = opendir(filename);
	if (tasks == NULL)
		goto out_race;

	while (!readdir_r(tasks, &dirent, &next) && next) {
		char *end;
		pid = strtol(dirent.d_name, &end, 10);
		if (*end)
			continue;

		event->comm.tid = pid;

		process(event, &synth_sample, session);
	}

	closedir(tasks);
out:
	fclose(fp);

	return tgid;
}

static int perf_event__synthesize_mmap_events(union perf_event *event,
					      pid_t pid, pid_t tgid,
					      perf_event__handler_t process,
					      struct perf_session *session)
{
	char filename[PATH_MAX];
	FILE *fp;

	snprintf(filename, sizeof(filename), "/proc/%d/maps", pid);

	fp = fopen(filename, "r");
	if (fp == NULL) {
		/*
		 * We raced with a task exiting - just return:
		 */
		pr_debug("couldn't open %s\n", filename);
		return -1;
	}

	event->header.type = PERF_RECORD_MMAP;
	/*
	 * Just like the kernel, see __perf_event_mmap in kernel/perf_event.c
	 */
	event->header.misc = PERF_RECORD_MISC_USER;

	while (1) {
		char bf[BUFSIZ], *pbf = bf;
		int n;
		size_t size;
		if (fgets(bf, sizeof(bf), fp) == NULL)
			break;

		/* 00400000-0040c000 r-xp 00000000 fd:01 41038  /bin/cat */
		n = hex2u64(pbf, &event->mmap.start);
		if (n < 0)
			continue;
		pbf += n + 1;
		n = hex2u64(pbf, &event->mmap.len);
		if (n < 0)
			continue;
		pbf += n + 3;
		if (*pbf == 'x') { /* vm_exec */
			char *execname = strchr(bf, '/');

			/* Catch VDSO */
			if (execname == NULL)
				execname = strstr(bf, "[vdso]");

			if (execname == NULL)
				continue;

			pbf += 3;
			n = hex2u64(pbf, &event->mmap.pgoff);

			size = strlen(execname);
			execname[size - 1] = '\0'; /* Remove \n */
			memcpy(event->mmap.filename, execname, size);
			size = ALIGN(size, sizeof(u64));
			event->mmap.len -= event->mmap.start;
			event->mmap.header.size = (sizeof(event->mmap) -
					        (sizeof(event->mmap.filename) - size));
			memset(event->mmap.filename + size, 0, session->id_hdr_size);
			event->mmap.header.size += session->id_hdr_size;
			event->mmap.pid = tgid;
			event->mmap.tid = pid;

			process(event, &synth_sample, session);
		}
	}

	fclose(fp);
	return 0;
}

int perf_event__synthesize_modules(perf_event__handler_t process,
				   struct perf_session *session,
				   struct machine *machine)
{
	struct rb_node *nd;
	struct map_groups *kmaps = &machine->kmaps;
	union perf_event *event = zalloc((sizeof(event->mmap) +
					  session->id_hdr_size));
	if (event == NULL) {
		pr_debug("Not enough memory synthesizing mmap event "
			 "for kernel modules\n");
		return -1;
	}

	event->header.type = PERF_RECORD_MMAP;

	/*
	 * kernel uses 0 for user space maps, see kernel/perf_event.c
	 * __perf_event_mmap
	 */
	if (machine__is_host(machine))
		event->header.misc = PERF_RECORD_MISC_KERNEL;
	else
		event->header.misc = PERF_RECORD_MISC_GUEST_KERNEL;

	for (nd = rb_first(&kmaps->maps[MAP__FUNCTION]);
	     nd; nd = rb_next(nd)) {
		size_t size;
		struct map *pos = rb_entry(nd, struct map, rb_node);

		if (pos->dso->kernel)
			continue;

		size = ALIGN(pos->dso->long_name_len + 1, sizeof(u64));
		event->mmap.header.type = PERF_RECORD_MMAP;
		event->mmap.header.size = (sizeof(event->mmap) -
				        (sizeof(event->mmap.filename) - size));
		memset(event->mmap.filename + size, 0, session->id_hdr_size);
		event->mmap.header.size += session->id_hdr_size;
		event->mmap.start = pos->start;
		event->mmap.len   = pos->end - pos->start;
		event->mmap.pid   = machine->pid;

		memcpy(event->mmap.filename, pos->dso->long_name,
		       pos->dso->long_name_len + 1);
		process(event, &synth_sample, session);
	}

	free(event);
	return 0;
}

static int __event__synthesize_thread(union perf_event *comm_event,
				      union perf_event *mmap_event,
				      pid_t pid, perf_event__handler_t process,
				      struct perf_session *session)
{
	pid_t tgid = perf_event__synthesize_comm(comm_event, pid, 1, process,
					    session);
	if (tgid == -1)
		return -1;
	return perf_event__synthesize_mmap_events(mmap_event, pid, tgid,
					     process, session);
}

int perf_event__synthesize_thread_map(struct thread_map *threads,
				      perf_event__handler_t process,
				      struct perf_session *session)
{
	union perf_event *comm_event, *mmap_event;
	int err = -1, thread;

	comm_event = malloc(sizeof(comm_event->comm) + session->id_hdr_size);
	if (comm_event == NULL)
		goto out;

	mmap_event = malloc(sizeof(mmap_event->mmap) + session->id_hdr_size);
	if (mmap_event == NULL)
		goto out_free_comm;

	err = 0;
	for (thread = 0; thread < threads->nr; ++thread) {
		if (__event__synthesize_thread(comm_event, mmap_event,
					       threads->map[thread],
					       process, session)) {
			err = -1;
			break;
		}
	}
	free(mmap_event);
out_free_comm:
	free(comm_event);
out:
	return err;
}

int perf_event__synthesize_threads(perf_event__handler_t process,
				   struct perf_session *session)
{
	DIR *proc;
	struct dirent dirent, *next;
	union perf_event *comm_event, *mmap_event;
	int err = -1;

	comm_event = malloc(sizeof(comm_event->comm) + session->id_hdr_size);
	if (comm_event == NULL)
		goto out;

	mmap_event = malloc(sizeof(mmap_event->mmap) + session->id_hdr_size);
	if (mmap_event == NULL)
		goto out_free_comm;

	proc = opendir("/proc");
	if (proc == NULL)
		goto out_free_mmap;

	while (!readdir_r(proc, &dirent, &next) && next) {
		char *end;
		pid_t pid = strtol(dirent.d_name, &end, 10);

		if (*end) /* only interested in proper numerical dirents */
			continue;

		__event__synthesize_thread(comm_event, mmap_event, pid,
					   process, session);
	}

	closedir(proc);
	err = 0;
out_free_mmap:
	free(mmap_event);
out_free_comm:
	free(comm_event);
out:
	return err;
}

struct process_symbol_args {
	const char *name;
	u64	   start;
};

static int find_symbol_cb(void *arg, const char *name, char type,
			  u64 start, u64 end __used)
{
	struct process_symbol_args *args = arg;

	/*
	 * Must be a function or at least an alias, as in PARISC64, where "_text" is
	 * an 'A' to the same address as "_stext".
	 */
	if (!(symbol_type__is_a(type, MAP__FUNCTION) ||
	      type == 'A') || strcmp(name, args->name))
		return 0;

	args->start = start;
	return 1;
}

int perf_event__synthesize_kernel_mmap(perf_event__handler_t process,
				       struct perf_session *session,
				       struct machine *machine,
				       const char *symbol_name)
{
	size_t size;
	const char *filename, *mmap_name;
	char path[PATH_MAX];
	char name_buff[PATH_MAX];
	struct map *map;
	int err;
	/*
	 * We should get this from /sys/kernel/sections/.text, but till that is
	 * available use this, and after it is use this as a fallback for older
	 * kernels.
	 */
	struct process_symbol_args args = { .name = symbol_name, };
	union perf_event *event = zalloc((sizeof(event->mmap) +
					  session->id_hdr_size));
	if (event == NULL) {
		pr_debug("Not enough memory synthesizing mmap event "
			 "for kernel modules\n");
		return -1;
	}

	mmap_name = machine__mmap_name(machine, name_buff, sizeof(name_buff));
	if (machine__is_host(machine)) {
		/*
		 * kernel uses PERF_RECORD_MISC_USER for user space maps,
		 * see kernel/perf_event.c __perf_event_mmap
		 */
		event->header.misc = PERF_RECORD_MISC_KERNEL;
		filename = "/proc/kallsyms";
	} else {
		event->header.misc = PERF_RECORD_MISC_GUEST_KERNEL;
		if (machine__is_default_guest(machine))
			filename = (char *) symbol_conf.default_guest_kallsyms;
		else {
			sprintf(path, "%s/proc/kallsyms", machine->root_dir);
			filename = path;
		}
	}

	if (kallsyms__parse(filename, &args, find_symbol_cb) <= 0)
		return -ENOENT;

	map = machine->vmlinux_maps[MAP__FUNCTION];
	size = snprintf(event->mmap.filename, sizeof(event->mmap.filename),
			"%s%s", mmap_name, symbol_name) + 1;
	size = ALIGN(size, sizeof(u64));
	event->mmap.header.type = PERF_RECORD_MMAP;
	event->mmap.header.size = (sizeof(event->mmap) -
			(sizeof(event->mmap.filename) - size) + session->id_hdr_size);
	event->mmap.pgoff = args.start;
	event->mmap.start = map->start;
	event->mmap.len   = map->end - event->mmap.start;
	event->mmap.pid   = machine->pid;

	err = process(event, &synth_sample, session);
	free(event);

	return err;
}

int perf_event__process_comm(union perf_event *event,
			     struct perf_sample *sample __used,
			     struct perf_session *session)
{
	struct thread *thread = perf_session__findnew(session, event->comm.tid);

	dump_printf(": %s:%d\n", event->comm.comm, event->comm.tid);

	if (thread == NULL || thread__set_comm(thread, event->comm.comm)) {
		dump_printf("problem processing PERF_RECORD_COMM, skipping event.\n");
		return -1;
	}

	return 0;
}

int perf_event__process_lost(union perf_event *event,
			     struct perf_sample *sample __used,
			     struct perf_session *session)
{
	dump_printf(": id:%" PRIu64 ": lost:%" PRIu64 "\n",
		    event->lost.id, event->lost.lost);
	session->hists.stats.total_lost += event->lost.lost;
	return 0;
}

static void perf_event__set_kernel_mmap_len(union perf_event *event,
					    struct map **maps)
{
	maps[MAP__FUNCTION]->start = event->mmap.start;
	maps[MAP__FUNCTION]->end   = event->mmap.start + event->mmap.len;
	/*
	 * Be a bit paranoid here, some perf.data file came with
	 * a zero sized synthesized MMAP event for the kernel.
	 */
	if (maps[MAP__FUNCTION]->end == 0)
		maps[MAP__FUNCTION]->end = ~0ULL;
}

static int perf_event__process_kernel_mmap(union perf_event *event,
					   struct perf_session *session)
{
	struct map *map;
	char kmmap_prefix[PATH_MAX];
	struct machine *machine;
	enum dso_kernel_type kernel_type;
	bool is_kernel_mmap;

	machine = perf_session__findnew_machine(session, event->mmap.pid);
	if (!machine) {
		pr_err("Can't find id %d's machine\n", event->mmap.pid);
		goto out_problem;
	}

	machine__mmap_name(machine, kmmap_prefix, sizeof(kmmap_prefix));
	if (machine__is_host(machine))
		kernel_type = DSO_TYPE_KERNEL;
	else
		kernel_type = DSO_TYPE_GUEST_KERNEL;

	is_kernel_mmap = memcmp(event->mmap.filename,
				kmmap_prefix,
				strlen(kmmap_prefix)) == 0;
	if (event->mmap.filename[0] == '/' ||
	    (!is_kernel_mmap && event->mmap.filename[0] == '[')) {

		char short_module_name[1024];
		char *name, *dot;

		if (event->mmap.filename[0] == '/') {
			name = strrchr(event->mmap.filename, '/');
			if (name == NULL)
				goto out_problem;

			++name; /* skip / */
			dot = strrchr(name, '.');
			if (dot == NULL)
				goto out_problem;
			snprintf(short_module_name, sizeof(short_module_name),
					"[%.*s]", (int)(dot - name), name);
			strxfrchar(short_module_name, '-', '_');
		} else
			strcpy(short_module_name, event->mmap.filename);

		map = machine__new_module(machine, event->mmap.start,
					  event->mmap.filename);
		if (map == NULL)
			goto out_problem;

		name = strdup(short_module_name);
		if (name == NULL)
			goto out_problem;

		map->dso->short_name = name;
		map->dso->sname_alloc = 1;
		map->end = map->start + event->mmap.len;
	} else if (is_kernel_mmap) {
		const char *symbol_name = (event->mmap.filename +
				strlen(kmmap_prefix));
		/*
		 * Should be there already, from the build-id table in
		 * the header.
		 */
		struct dso *kernel = __dsos__findnew(&machine->kernel_dsos,
						     kmmap_prefix);
		if (kernel == NULL)
			goto out_problem;

		kernel->kernel = kernel_type;
		if (__machine__create_kernel_maps(machine, kernel) < 0)
			goto out_problem;

		perf_event__set_kernel_mmap_len(event, machine->vmlinux_maps);

		/*
		 * Avoid using a zero address (kptr_restrict) for the ref reloc
		 * symbol. Effectively having zero here means that at record
		 * time /proc/sys/kernel/kptr_restrict was non zero.
		 */
		if (event->mmap.pgoff != 0) {
			perf_session__set_kallsyms_ref_reloc_sym(machine->vmlinux_maps,
								 symbol_name,
								 event->mmap.pgoff);
		}

		if (machine__is_default_guest(machine)) {
			/*
			 * preload dso of guest kernel and modules
			 */
			dso__load(kernel, machine->vmlinux_maps[MAP__FUNCTION],
				  NULL);
		}
	}
	return 0;
out_problem:
	return -1;
}

int perf_event__process_mmap(union perf_event *event,
			     struct perf_sample *sample __used,
			     struct perf_session *session)
{
	struct machine *machine;
	struct thread *thread;
	struct map *map;
	u8 cpumode = event->header.misc & PERF_RECORD_MISC_CPUMODE_MASK;
	int ret = 0;

	dump_printf(" %d/%d: [%#" PRIx64 "(%#" PRIx64 ") @ %#" PRIx64 "]: %s\n",
			event->mmap.pid, event->mmap.tid, event->mmap.start,
			event->mmap.len, event->mmap.pgoff, event->mmap.filename);

	if (cpumode == PERF_RECORD_MISC_GUEST_KERNEL ||
	    cpumode == PERF_RECORD_MISC_KERNEL) {
		ret = perf_event__process_kernel_mmap(event, session);
		if (ret < 0)
			goto out_problem;
		return 0;
	}

	machine = perf_session__find_host_machine(session);
	if (machine == NULL)
		goto out_problem;
	thread = perf_session__findnew(session, event->mmap.pid);
	if (thread == NULL)
		goto out_problem;
	map = map__new(&machine->user_dsos, event->mmap.start,
			event->mmap.len, event->mmap.pgoff,
			event->mmap.pid, event->mmap.filename,
			MAP__FUNCTION);
	if (map == NULL)
		goto out_problem;

	thread__insert_map(thread, map);
	return 0;

out_problem:
	dump_printf("problem processing PERF_RECORD_MMAP, skipping event.\n");
	return 0;
}

int perf_event__process_task(union perf_event *event,
			     struct perf_sample *sample __used,
			     struct perf_session *session)
{
	struct thread *thread = perf_session__findnew(session, event->fork.tid);
	struct thread *parent = perf_session__findnew(session, event->fork.ptid);

	dump_printf("(%d:%d):(%d:%d)\n", event->fork.pid, event->fork.tid,
		    event->fork.ppid, event->fork.ptid);

	if (event->header.type == PERF_RECORD_EXIT) {
		perf_session__remove_thread(session, thread);
		return 0;
	}

	if (thread == NULL || parent == NULL ||
	    thread__fork(thread, parent) < 0) {
		dump_printf("problem processing PERF_RECORD_FORK, skipping event.\n");
		return -1;
	}

	return 0;
}

int perf_event__process(union perf_event *event, struct perf_sample *sample,
			struct perf_session *session)
{
	switch (event->header.type) {
	case PERF_RECORD_COMM:
		perf_event__process_comm(event, sample, session);
		break;
	case PERF_RECORD_MMAP:
		perf_event__process_mmap(event, sample, session);
		break;
	case PERF_RECORD_FORK:
	case PERF_RECORD_EXIT:
		perf_event__process_task(event, sample, session);
		break;
	case PERF_RECORD_LOST:
		perf_event__process_lost(event, sample, session);
	default:
		break;
	}

	return 0;
}

void thread__find_addr_map(struct thread *self,
			   struct perf_session *session, u8 cpumode,
			   enum map_type type, pid_t pid, u64 addr,
			   struct addr_location *al)
{
	struct map_groups *mg = &self->mg;
	struct machine *machine = NULL;

	al->thread = self;
	al->addr = addr;
	al->cpumode = cpumode;
	al->filtered = false;

	if (cpumode == PERF_RECORD_MISC_KERNEL && perf_host) {
		al->level = 'k';
		machine = perf_session__find_host_machine(session);
		if (machine == NULL) {
			al->map = NULL;
			return;
		}
		mg = &machine->kmaps;
	} else if (cpumode == PERF_RECORD_MISC_USER && perf_host) {
		al->level = '.';
		machine = perf_session__find_host_machine(session);
	} else if (cpumode == PERF_RECORD_MISC_GUEST_KERNEL && perf_guest) {
		al->level = 'g';
		machine = perf_session__find_machine(session, pid);
		if (machine == NULL) {
			al->map = NULL;
			return;
		}
		mg = &machine->kmaps;
	} else {
		/*
		 * 'u' means guest os user space.
		 * TODO: We don't support guest user space. Might support late.
		 */
		if (cpumode == PERF_RECORD_MISC_GUEST_USER && perf_guest)
			al->level = 'u';
		else
			al->level = 'H';
		al->map = NULL;

		if ((cpumode == PERF_RECORD_MISC_GUEST_USER ||
			cpumode == PERF_RECORD_MISC_GUEST_KERNEL) &&
			!perf_guest)
			al->filtered = true;
		if ((cpumode == PERF_RECORD_MISC_USER ||
			cpumode == PERF_RECORD_MISC_KERNEL) &&
			!perf_host)
			al->filtered = true;

		return;
	}
try_again:
	al->map = map_groups__find(mg, type, al->addr);
	if (al->map == NULL) {
		/*
		 * If this is outside of all known maps, and is a negative
		 * address, try to look it up in the kernel dso, as it might be
		 * a vsyscall or vdso (which executes in user-mode).
		 *
		 * XXX This is nasty, we should have a symbol list in the
		 * "[vdso]" dso, but for now lets use the old trick of looking
		 * in the whole kernel symbol list.
		 */
		if ((long long)al->addr < 0 &&
		    cpumode == PERF_RECORD_MISC_USER &&
		    machine && mg != &machine->kmaps) {
			mg = &machine->kmaps;
			goto try_again;
		}
	} else
		al->addr = al->map->map_ip(al->map, al->addr);
}

void thread__find_addr_location(struct thread *self,
				struct perf_session *session, u8 cpumode,
				enum map_type type, pid_t pid, u64 addr,
				struct addr_location *al,
				symbol_filter_t filter)
{
	thread__find_addr_map(self, session, cpumode, type, pid, addr, al);
	if (al->map != NULL)
		al->sym = map__find_symbol(al->map, al->addr, filter);
	else
		al->sym = NULL;
}

int perf_event__preprocess_sample(const union perf_event *event,
				  struct perf_session *session,
				  struct addr_location *al,
				  struct perf_sample *sample,
				  symbol_filter_t filter)
{
	u8 cpumode = event->header.misc & PERF_RECORD_MISC_CPUMODE_MASK;
	struct thread *thread = perf_session__findnew(session, event->ip.pid);

	if (thread == NULL)
		return -1;

	if (symbol_conf.comm_list &&
	    !strlist__has_entry(symbol_conf.comm_list, thread->comm))
		goto out_filtered;

	dump_printf(" ... thread: %s:%d\n", thread->comm, thread->pid);
	/*
	 * Have we already created the kernel maps for the host machine?
	 *
	 * This should have happened earlier, when we processed the kernel MMAP
	 * events, but for older perf.data files there was no such thing, so do
	 * it now.
	 */
	if (cpumode == PERF_RECORD_MISC_KERNEL &&
	    session->host_machine.vmlinux_maps[MAP__FUNCTION] == NULL)
		machine__create_kernel_maps(&session->host_machine);

	thread__find_addr_map(thread, session, cpumode, MAP__FUNCTION,
			      event->ip.pid, event->ip.ip, al);
	dump_printf(" ...... dso: %s\n",
		    al->map ? al->map->dso->long_name :
			al->level == 'H' ? "[hypervisor]" : "<not found>");
	al->sym = NULL;
	al->cpu = sample->cpu;

	if (al->map) {
		if (symbol_conf.dso_list &&
		    (!al->map || !al->map->dso ||
		     !(strlist__has_entry(symbol_conf.dso_list,
					  al->map->dso->short_name) ||
		       (al->map->dso->short_name != al->map->dso->long_name &&
			strlist__has_entry(symbol_conf.dso_list,
					   al->map->dso->long_name)))))
			goto out_filtered;

		al->sym = map__find_symbol(al->map, al->addr, filter);
	}

	if (symbol_conf.sym_list && al->sym &&
	    !strlist__has_entry(symbol_conf.sym_list, al->sym->name))
		goto out_filtered;

	return 0;

out_filtered:
	al->filtered = true;
	return 0;
}<|MERGE_RESOLUTION|>--- conflicted
+++ resolved
@@ -35,25 +35,6 @@
 	return perf_event__names[id];
 }
 
-<<<<<<< HEAD
-int perf_sample_size(u64 sample_type)
-{
-	u64 mask = sample_type & PERF_SAMPLE_MASK;
-	int size = 0;
-	int i;
-
-	for (i = 0; i < 64; i++) {
-		if (mask & (1ULL << i))
-			size++;
-	}
-
-	size *= sizeof(u64);
-
-	return size;
-}
-
-=======
->>>>>>> 56299378
 static struct perf_sample synth_sample = {
 	.pid	   = -1,
 	.tid	   = -1,
