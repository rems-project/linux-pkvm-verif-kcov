#!/usr/bin/python3

# Copyright (C) 2017 Netronome Systems, Inc.
# Copyright (c) 2019 Mellanox Technologies. All rights reserved
#
# This software is licensed under the GNU General License Version 2,
# June 1991 as shown in the file COPYING in the top-level directory of this
# source tree.
#
# THE COPYRIGHT HOLDERS AND/OR OTHER PARTIES PROVIDE THE PROGRAM "AS IS"
# WITHOUT WARRANTY OF ANY KIND, EITHER EXPRESSED OR IMPLIED, INCLUDING,
# BUT NOT LIMITED TO, THE IMPLIED WARRANTIES OF MERCHANTABILITY AND FITNESS
# FOR A PARTICULAR PURPOSE. THE ENTIRE RISK AS TO THE QUALITY AND PERFORMANCE
# OF THE PROGRAM IS WITH YOU. SHOULD THE PROGRAM PROVE DEFECTIVE, YOU ASSUME
# THE COST OF ALL NECESSARY SERVICING, REPAIR OR CORRECTION.

from datetime import datetime
import argparse
import errno
import json
import os
import pprint
import random
import re
import stat
import string
import struct
import subprocess
import time
import traceback

logfile = None
log_level = 1
skip_extack = False
bpf_test_dir = os.path.dirname(os.path.realpath(__file__))
pp = pprint.PrettyPrinter()
devs = [] # devices we created for clean up
files = [] # files to be removed
netns = [] # net namespaces to be removed

def log_get_sec(level=0):
    return "*" * (log_level + level)

def log_level_inc(add=1):
    global log_level
    log_level += add

def log_level_dec(sub=1):
    global log_level
    log_level -= sub

def log_level_set(level):
    global log_level
    log_level = level

def log(header, data, level=None):
    """
    Output to an optional log.
    """
    if logfile is None:
        return
    if level is not None:
        log_level_set(level)

    if not isinstance(data, str):
        data = pp.pformat(data)

    if len(header):
        logfile.write("\n" + log_get_sec() + " ")
        logfile.write(header)
    if len(header) and len(data.strip()):
        logfile.write("\n")
    logfile.write(data)

def skip(cond, msg):
    if not cond:
        return
    print("SKIP: " + msg)
    log("SKIP: " + msg, "", level=1)
    os.sys.exit(0)

def fail(cond, msg):
    if not cond:
        return
    print("FAIL: " + msg)
    tb = "".join(traceback.extract_stack().format())
    print(tb)
    log("FAIL: " + msg, tb, level=1)
    os.sys.exit(1)

def start_test(msg):
    log(msg, "", level=1)
    log_level_inc()
    print(msg)

def cmd(cmd, shell=True, include_stderr=False, background=False, fail=True):
    """
    Run a command in subprocess and return tuple of (retval, stdout);
    optionally return stderr as well as third value.
    """
    proc = subprocess.Popen(cmd, shell=shell, stdout=subprocess.PIPE,
                            stderr=subprocess.PIPE)
    if background:
        msg = "%s START: %s" % (log_get_sec(1),
                                datetime.now().strftime("%H:%M:%S.%f"))
        log("BKG " + proc.args, msg)
        return proc

    return cmd_result(proc, include_stderr=include_stderr, fail=fail)

def cmd_result(proc, include_stderr=False, fail=False):
    stdout, stderr = proc.communicate()
    stdout = stdout.decode("utf-8")
    stderr = stderr.decode("utf-8")
    proc.stdout.close()
    proc.stderr.close()

    stderr = "\n" + stderr
    if stderr[-1] == "\n":
        stderr = stderr[:-1]

    sec = log_get_sec(1)
    log("CMD " + proc.args,
        "RETCODE: %d\n%s STDOUT:\n%s%s STDERR:%s\n%s END: %s" %
        (proc.returncode, sec, stdout, sec, stderr,
         sec, datetime.now().strftime("%H:%M:%S.%f")))

    if proc.returncode != 0 and fail:
        if len(stderr) > 0 and stderr[-1] == "\n":
            stderr = stderr[:-1]
        raise Exception("Command failed: %s\n%s" % (proc.args, stderr))

    if include_stderr:
        return proc.returncode, stdout, stderr
    else:
        return proc.returncode, stdout

def rm(f):
    cmd("rm -f %s" % (f))
    if f in files:
        files.remove(f)

def tool(name, args, flags, JSON=True, ns="", fail=True, include_stderr=False):
    params = ""
    if JSON:
        params += "%s " % (flags["json"])

    if ns != "":
        ns = "ip netns exec %s " % (ns)

    if include_stderr:
        ret, stdout, stderr = cmd(ns + name + " " + params + args,
                                  fail=fail, include_stderr=True)
    else:
        ret, stdout = cmd(ns + name + " " + params + args,
                          fail=fail, include_stderr=False)

    if JSON and len(stdout.strip()) != 0:
        out = json.loads(stdout)
    else:
        out = stdout

    if include_stderr:
        return ret, out, stderr
    else:
        return ret, out

def bpftool(args, JSON=True, ns="", fail=True, include_stderr=False):
    return tool("bpftool", args, {"json":"-p"}, JSON=JSON, ns=ns,
                fail=fail, include_stderr=include_stderr)

def bpftool_prog_list(expected=None, ns=""):
    _, progs = bpftool("prog show", JSON=True, ns=ns, fail=True)
    # Remove the base progs
    for p in base_progs:
        if p in progs:
            progs.remove(p)
    if expected is not None:
        if len(progs) != expected:
            fail(True, "%d BPF programs loaded, expected %d" %
                 (len(progs), expected))
    return progs

def bpftool_map_list(expected=None, ns=""):
    _, maps = bpftool("map show", JSON=True, ns=ns, fail=True)
    # Remove the base maps
    for m in base_maps:
        if m in maps:
            maps.remove(m)
    if expected is not None:
        if len(maps) != expected:
            fail(True, "%d BPF maps loaded, expected %d" %
                 (len(maps), expected))
    return maps

def bpftool_prog_list_wait(expected=0, n_retry=20):
    for i in range(n_retry):
        nprogs = len(bpftool_prog_list())
        if nprogs == expected:
            return
        time.sleep(0.05)
    raise Exception("Time out waiting for program counts to stabilize want %d, have %d" % (expected, nprogs))

def bpftool_map_list_wait(expected=0, n_retry=20):
    for i in range(n_retry):
        nmaps = len(bpftool_map_list())
        if nmaps == expected:
            return
        time.sleep(0.05)
    raise Exception("Time out waiting for map counts to stabilize want %d, have %d" % (expected, nmaps))

def bpftool_prog_load(sample, file_name, maps=[], prog_type="xdp", dev=None,
                      fail=True, include_stderr=False):
    args = "prog load %s %s" % (os.path.join(bpf_test_dir, sample), file_name)
    if prog_type is not None:
        args += " type " + prog_type
    if dev is not None:
        args += " dev " + dev
    if len(maps):
        args += " map " + " map ".join(maps)

    res = bpftool(args, fail=fail, include_stderr=include_stderr)
    if res[0] == 0:
        files.append(file_name)
    return res

def ip(args, force=False, JSON=True, ns="", fail=True, include_stderr=False):
    if force:
        args = "-force " + args
    return tool("ip", args, {"json":"-j"}, JSON=JSON, ns=ns,
                fail=fail, include_stderr=include_stderr)

def tc(args, JSON=True, ns="", fail=True, include_stderr=False):
    return tool("tc", args, {"json":"-p"}, JSON=JSON, ns=ns,
                fail=fail, include_stderr=include_stderr)

def ethtool(dev, opt, args, fail=True):
    return cmd("ethtool %s %s %s" % (opt, dev["ifname"], args), fail=fail)

def bpf_obj(name, sec=".text", path=bpf_test_dir,):
    return "obj %s sec %s" % (os.path.join(path, name), sec)

def bpf_pinned(name):
    return "pinned %s" % (name)

def bpf_bytecode(bytecode):
    return "bytecode \"%s\"" % (bytecode)

def mknetns(n_retry=10):
    for i in range(n_retry):
        name = ''.join([random.choice(string.ascii_letters) for i in range(8)])
        ret, _ = ip("netns add %s" % (name), fail=False)
        if ret == 0:
            netns.append(name)
            return name
    return None

def int2str(fmt, val):
    ret = []
    for b in struct.pack(fmt, val):
        ret.append(int(b))
    return " ".join(map(lambda x: str(x), ret))

def str2int(strtab):
    inttab = []
    for i in strtab:
        inttab.append(int(i, 16))
    ba = bytearray(inttab)
    if len(strtab) == 4:
        fmt = "I"
    elif len(strtab) == 8:
        fmt = "Q"
    else:
        raise Exception("String array of len %d can't be unpacked to an int" %
                        (len(strtab)))
    return struct.unpack(fmt, ba)[0]

class DebugfsDir:
    """
    Class for accessing DebugFS directories as a dictionary.
    """

    def __init__(self, path):
        self.path = path
        self._dict = self._debugfs_dir_read(path)

    def __len__(self):
        return len(self._dict.keys())

    def __getitem__(self, key):
        if type(key) is int:
            key = list(self._dict.keys())[key]
        return self._dict[key]

    def __setitem__(self, key, value):
        log("DebugFS set %s = %s" % (key, value), "")
        log_level_inc()

        cmd("echo '%s' > %s/%s" % (value, self.path, key))
        log_level_dec()

        _, out = cmd('cat %s/%s' % (self.path, key))
        self._dict[key] = out.strip()

    def _debugfs_dir_read(self, path):
        dfs = {}

        log("DebugFS state for %s" % (path), "")
        log_level_inc(add=2)

        _, out = cmd('ls ' + path)
        for f in out.split():
            if f == "ports":
                continue

            p = os.path.join(path, f)
<<<<<<< HEAD
            if not os.stat(p).st_mode & stat.S_IRUSR:
                continue

            if os.path.isfile(p) and os.access(p, os.R_OK):
=======
            if os.path.isfile(p):
>>>>>>> 358fdb45
                _, out = cmd('cat %s/%s' % (path, f))
                dfs[f] = out.strip()
            elif os.path.isdir(p):
                dfs[f] = DebugfsDir(p)
            else:
                raise Exception("%s is neither file nor directory" % (p))

        log_level_dec()
        log("DebugFS state", dfs)
        log_level_dec()

        return dfs

class NetdevSimDev:
    """
    Class for netdevsim bus device and its attributes.
    """

    def __init__(self, port_count=1):
        addr = 0
        while True:
            try:
                with open("/sys/bus/netdevsim/new_device", "w") as f:
                    f.write("%u %u" % (addr, port_count))
            except OSError as e:
                if e.errno == errno.ENOSPC:
                    addr += 1
                    continue
                raise e
            break
        self.addr = addr

        # As probe of netdevsim device might happen from a workqueue,
        # so wait here until all netdevs appear.
        self.wait_for_netdevs(port_count)

        ret, out = cmd("udevadm settle", fail=False)
        if ret:
            raise Exception("udevadm settle failed")
        ifnames = self.get_ifnames()

        devs.append(self)
        self.dfs_dir = "/sys/kernel/debug/netdevsim/netdevsim%u/" % addr

        self.nsims = []
        for port_index in range(port_count):
            self.nsims.append(NetdevSim(self, port_index, ifnames[port_index]))

    def get_ifnames(self):
        ifnames = []
        listdir = os.listdir("/sys/bus/netdevsim/devices/netdevsim%u/net/" % self.addr)
        for ifname in listdir:
            ifnames.append(ifname)
        ifnames.sort()
        return ifnames

    def wait_for_netdevs(self, port_count):
        timeout = 5
        timeout_start = time.time()

        while True:
            try:
                ifnames = self.get_ifnames()
            except FileNotFoundError as e:
                ifnames = []
            if len(ifnames) == port_count:
                break
            if time.time() < timeout_start + timeout:
                continue
            raise Exception("netdevices did not appear within timeout")

    def dfs_num_bound_progs(self):
        path = os.path.join(self.dfs_dir, "bpf_bound_progs")
        _, progs = cmd('ls %s' % (path))
        return len(progs.split())

    def dfs_get_bound_progs(self, expected):
        progs = DebugfsDir(os.path.join(self.dfs_dir, "bpf_bound_progs"))
        if expected is not None:
            if len(progs) != expected:
                fail(True, "%d BPF programs bound, expected %d" %
                     (len(progs), expected))
        return progs

    def remove(self):
        with open("/sys/bus/netdevsim/del_device", "w") as f:
            f.write("%u" % self.addr)
        devs.remove(self)

    def remove_nsim(self, nsim):
        self.nsims.remove(nsim)
        with open("/sys/bus/netdevsim/devices/netdevsim%u/del_port" % self.addr ,"w") as f:
            f.write("%u" % nsim.port_index)

class NetdevSim:
    """
    Class for netdevsim netdevice and its attributes.
    """

    def __init__(self, nsimdev, port_index, ifname):
        # In case udev renamed the netdev to according to new schema,
        # check if the name matches the port_index.
        nsimnamere = re.compile("eni\d+np(\d+)")
        match = nsimnamere.match(ifname)
        if match and int(match.groups()[0]) != port_index + 1:
            raise Exception("netdevice name mismatches the expected one")

        self.nsimdev = nsimdev
        self.port_index = port_index
        self.ns = ""
        self.dfs_dir = "%s/ports/%u/" % (nsimdev.dfs_dir, port_index)
        self.dfs_refresh()
        _, [self.dev] = ip("link show dev %s" % ifname)

    def __getitem__(self, key):
        return self.dev[key]

    def remove(self):
        self.nsimdev.remove_nsim(self)

    def dfs_refresh(self):
        self.dfs = DebugfsDir(self.dfs_dir)
        return self.dfs

    def dfs_read(self, f):
        path = os.path.join(self.dfs_dir, f)
        _, data = cmd('cat %s' % (path))
        return data.strip()

    def wait_for_flush(self, bound=0, total=0, n_retry=20):
        for i in range(n_retry):
            nbound = self.nsimdev.dfs_num_bound_progs()
            nprogs = len(bpftool_prog_list())
            if nbound == bound and nprogs == total:
                return
            time.sleep(0.05)
        raise Exception("Time out waiting for program counts to stabilize want %d/%d, have %d bound, %d loaded" % (bound, total, nbound, nprogs))

    def set_ns(self, ns):
        name = "1" if ns == "" else ns
        ip("link set dev %s netns %s" % (self.dev["ifname"], name), ns=self.ns)
        self.ns = ns

    def set_mtu(self, mtu, fail=True):
        return ip("link set dev %s mtu %d" % (self.dev["ifname"], mtu),
                  fail=fail)

    def set_xdp(self, bpf, mode, force=False, JSON=True, verbose=False,
                fail=True, include_stderr=False):
        if verbose:
            bpf += " verbose"
        return ip("link set dev %s xdp%s %s" % (self.dev["ifname"], mode, bpf),
                  force=force, JSON=JSON,
                  fail=fail, include_stderr=include_stderr)

    def unset_xdp(self, mode, force=False, JSON=True,
                  fail=True, include_stderr=False):
        return ip("link set dev %s xdp%s off" % (self.dev["ifname"], mode),
                  force=force, JSON=JSON,
                  fail=fail, include_stderr=include_stderr)

    def ip_link_show(self, xdp):
        _, link = ip("link show dev %s" % (self['ifname']))
        if len(link) > 1:
            raise Exception("Multiple objects on ip link show")
        if len(link) < 1:
            return {}
        fail(xdp != "xdp" in link,
             "XDP program not reporting in iplink (reported %s, expected %s)" %
             ("xdp" in link, xdp))
        return link[0]

    def tc_add_ingress(self):
        tc("qdisc add dev %s ingress" % (self['ifname']))

    def tc_del_ingress(self):
        tc("qdisc del dev %s ingress" % (self['ifname']))

    def tc_flush_filters(self, bound=0, total=0):
        self.tc_del_ingress()
        self.tc_add_ingress()
        self.wait_for_flush(bound=bound, total=total)

    def tc_show_ingress(self, expected=None):
        # No JSON support, oh well...
        flags = ["skip_sw", "skip_hw", "in_hw"]
        named = ["protocol", "pref", "chain", "handle", "id", "tag"]

        args = "-s filter show dev %s ingress" % (self['ifname'])
        _, out = tc(args, JSON=False)

        filters = []
        lines = out.split('\n')
        for line in lines:
            words = line.split()
            if "handle" not in words:
                continue
            fltr = {}
            for flag in flags:
                fltr[flag] = flag in words
            for name in named:
                try:
                    idx = words.index(name)
                    fltr[name] = words[idx + 1]
                except ValueError:
                    pass
            filters.append(fltr)

        if expected is not None:
            fail(len(filters) != expected,
                 "%d ingress filters loaded, expected %d" %
                 (len(filters), expected))
        return filters

    def cls_filter_op(self, op, qdisc="ingress", prio=None, handle=None,
                      chain=None, cls="", params="",
                      fail=True, include_stderr=False):
        spec = ""
        if prio is not None:
            spec += " prio %d" % (prio)
        if handle:
            spec += " handle %s" % (handle)
        if chain is not None:
            spec += " chain %d" % (chain)

        return tc("filter {op} dev {dev} {qdisc} {spec} {cls} {params}"\
                  .format(op=op, dev=self['ifname'], qdisc=qdisc, spec=spec,
                          cls=cls, params=params),
                  fail=fail, include_stderr=include_stderr)

    def cls_bpf_add_filter(self, bpf, op="add", prio=None, handle=None,
                           chain=None, da=False, verbose=False,
                           skip_sw=False, skip_hw=False,
                           fail=True, include_stderr=False):
        cls = "bpf " + bpf

        params = ""
        if da:
            params += " da"
        if verbose:
            params += " verbose"
        if skip_sw:
            params += " skip_sw"
        if skip_hw:
            params += " skip_hw"

        return self.cls_filter_op(op=op, prio=prio, handle=handle, cls=cls,
                                  chain=chain, params=params,
                                  fail=fail, include_stderr=include_stderr)

    def set_ethtool_tc_offloads(self, enable, fail=True):
        args = "hw-tc-offload %s" % ("on" if enable else "off")
        return ethtool(self, "-K", args, fail=fail)

################################################################################
def clean_up():
    global files, netns, devs

    for dev in devs:
        dev.remove()
    for f in files:
        cmd("rm -f %s" % (f))
    for ns in netns:
        cmd("ip netns delete %s" % (ns))
    files = []
    netns = []

def pin_prog(file_name, idx=0):
    progs = bpftool_prog_list(expected=(idx + 1))
    prog = progs[idx]
    bpftool("prog pin id %d %s" % (prog["id"], file_name))
    files.append(file_name)

    return file_name, bpf_pinned(file_name)

def pin_map(file_name, idx=0, expected=1):
    maps = bpftool_map_list(expected=expected)
    m = maps[idx]
    bpftool("map pin id %d %s" % (m["id"], file_name))
    files.append(file_name)

    return file_name, bpf_pinned(file_name)

def check_dev_info_removed(prog_file=None, map_file=None):
    bpftool_prog_list(expected=0)
    ret, err = bpftool("prog show pin %s" % (prog_file), fail=False)
    fail(ret == 0, "Showing prog with removed device did not fail")
    fail(err["error"].find("No such device") == -1,
         "Showing prog with removed device expected ENODEV, error is %s" %
         (err["error"]))

    bpftool_map_list(expected=0)
    ret, err = bpftool("map show pin %s" % (map_file), fail=False)
    fail(ret == 0, "Showing map with removed device did not fail")
    fail(err["error"].find("No such device") == -1,
         "Showing map with removed device expected ENODEV, error is %s" %
         (err["error"]))

def check_dev_info(other_ns, ns, prog_file=None, map_file=None, removed=False):
    progs = bpftool_prog_list(expected=1, ns=ns)
    prog = progs[0]

    fail("dev" not in prog.keys(), "Device parameters not reported")
    dev = prog["dev"]
    fail("ifindex" not in dev.keys(), "Device parameters not reported")
    fail("ns_dev" not in dev.keys(), "Device parameters not reported")
    fail("ns_inode" not in dev.keys(), "Device parameters not reported")

    if not other_ns:
        fail("ifname" not in dev.keys(), "Ifname not reported")
        fail(dev["ifname"] != sim["ifname"],
             "Ifname incorrect %s vs %s" % (dev["ifname"], sim["ifname"]))
    else:
        fail("ifname" in dev.keys(), "Ifname is reported for other ns")

    maps = bpftool_map_list(expected=2, ns=ns)
    for m in maps:
        fail("dev" not in m.keys(), "Device parameters not reported")
        fail(dev != m["dev"], "Map's device different than program's")

def check_extack(output, reference, args):
    if skip_extack:
        return
    lines = output.split("\n")
    comp = len(lines) >= 2 and lines[1] == 'Error: ' + reference
    fail(not comp, "Missing or incorrect netlink extack message")

def check_extack_nsim(output, reference, args):
    check_extack(output, "netdevsim: " + reference, args)

def check_no_extack(res, needle):
    fail((res[1] + res[2]).count(needle) or (res[1] + res[2]).count("Warning:"),
         "Found '%s' in command output, leaky extack?" % (needle))

def check_verifier_log(output, reference):
    lines = output.split("\n")
    for l in reversed(lines):
        if l == reference:
            return
    fail(True, "Missing or incorrect message from netdevsim in verifier log")

def check_multi_basic(two_xdps):
    fail(two_xdps["mode"] != 4, "Bad mode reported with multiple programs")
    fail("prog" in two_xdps, "Base program reported in multi program mode")
    fail(len(two_xdps["attached"]) != 2,
         "Wrong attached program count with two programs")
    fail(two_xdps["attached"][0]["prog"]["id"] ==
         two_xdps["attached"][1]["prog"]["id"],
         "Offloaded and other programs have the same id")

def test_spurios_extack(sim, obj, skip_hw, needle):
    res = sim.cls_bpf_add_filter(obj, prio=1, handle=1, skip_hw=skip_hw,
                                 include_stderr=True)
    check_no_extack(res, needle)
    res = sim.cls_bpf_add_filter(obj, op="replace", prio=1, handle=1,
                                 skip_hw=skip_hw, include_stderr=True)
    check_no_extack(res, needle)
    res = sim.cls_filter_op(op="delete", prio=1, handle=1, cls="bpf",
                            include_stderr=True)
    check_no_extack(res, needle)

def test_multi_prog(simdev, sim, obj, modename, modeid):
    start_test("Test multi-attachment XDP - %s + offload..." %
               (modename or "default", ))
    sim.set_xdp(obj, "offload")
    xdp = sim.ip_link_show(xdp=True)["xdp"]
    offloaded = sim.dfs_read("bpf_offloaded_id")
    fail("prog" not in xdp, "Base program not reported in single program mode")
    fail(len(xdp["attached"]) != 1,
         "Wrong attached program count with one program")

    sim.set_xdp(obj, modename)
    two_xdps = sim.ip_link_show(xdp=True)["xdp"]

    fail(xdp["attached"][0] not in two_xdps["attached"],
         "Offload program not reported after other activated")
    check_multi_basic(two_xdps)

    offloaded2 = sim.dfs_read("bpf_offloaded_id")
    fail(offloaded != offloaded2,
         "Offload ID changed after loading other program")

    start_test("Test multi-attachment XDP - replace...")
    ret, _, err = sim.set_xdp(obj, "offload", fail=False, include_stderr=True)
    fail(ret == 0, "Replaced one of programs without -force")
    check_extack(err, "XDP program already attached.", args)

    if modename == "" or modename == "drv":
        othermode = "" if modename == "drv" else "drv"
        start_test("Test multi-attachment XDP - detach...")
        ret, _, err = sim.unset_xdp(othermode, force=True,
                                    fail=False, include_stderr=True)
        fail(ret == 0, "Removed program with a bad mode")
        check_extack(err, "program loaded with different flags.", args)

    sim.unset_xdp("offload")
    xdp = sim.ip_link_show(xdp=True)["xdp"]
    offloaded = sim.dfs_read("bpf_offloaded_id")

    fail(xdp["mode"] != modeid, "Bad mode reported after multiple programs")
    fail("prog" not in xdp,
         "Base program not reported after multi program mode")
    fail(xdp["attached"][0] not in two_xdps["attached"],
         "Offload program not reported after other activated")
    fail(len(xdp["attached"]) != 1,
         "Wrong attached program count with remaining programs")
    fail(offloaded != "0", "Offload ID reported with only other program left")

    start_test("Test multi-attachment XDP - reattach...")
    sim.set_xdp(obj, "offload")
    two_xdps = sim.ip_link_show(xdp=True)["xdp"]

    fail(xdp["attached"][0] not in two_xdps["attached"],
         "Other program not reported after offload activated")
    check_multi_basic(two_xdps)

    start_test("Test multi-attachment XDP - device remove...")
    simdev.remove()

    simdev = NetdevSimDev()
    sim, = simdev.nsims
    sim.set_ethtool_tc_offloads(True)
    return [simdev, sim]

# Parse command line
parser = argparse.ArgumentParser()
parser.add_argument("--log", help="output verbose log to given file")
args = parser.parse_args()
if args.log:
    logfile = open(args.log, 'w+')
    logfile.write("# -*-Org-*-")

log("Prepare...", "", level=1)
log_level_inc()

# Check permissions
skip(os.getuid() != 0, "test must be run as root")

# Check tools
ret, progs = bpftool("prog", fail=False)
skip(ret != 0, "bpftool not installed")
base_progs = progs
_, base_maps = bpftool("map")

# Check netdevsim
ret, out = cmd("modprobe netdevsim", fail=False)
skip(ret != 0, "netdevsim module could not be loaded")

# Check debugfs
_, out = cmd("mount")
if out.find("/sys/kernel/debug type debugfs") == -1:
    cmd("mount -t debugfs none /sys/kernel/debug")

# Check samples are compiled
samples = ["sample_ret0.o", "sample_map_ret0.o"]
for s in samples:
    ret, out = cmd("ls %s/%s" % (bpf_test_dir, s), fail=False)
    skip(ret != 0, "sample %s/%s not found, please compile it" %
         (bpf_test_dir, s))

# Check if iproute2 is built with libmnl (needed by extack support)
_, _, err = cmd("tc qdisc delete dev lo handle 0",
                fail=False, include_stderr=True)
if err.find("Error: Failed to find qdisc with specified handle.") == -1:
    print("Warning: no extack message in iproute2 output, libmnl missing?")
    log("Warning: no extack message in iproute2 output, libmnl missing?", "")
    skip_extack = True

# Check if net namespaces seem to work
ns = mknetns()
skip(ns is None, "Could not create a net namespace")
cmd("ip netns delete %s" % (ns))
netns = []

try:
    obj = bpf_obj("sample_ret0.o")
    bytecode = bpf_bytecode("1,6 0 0 4294967295,")

    start_test("Test destruction of generic XDP...")
    simdev = NetdevSimDev()
    sim, = simdev.nsims
    sim.set_xdp(obj, "generic")
    simdev.remove()
    bpftool_prog_list_wait(expected=0)

    simdev = NetdevSimDev()
    sim, = simdev.nsims
    sim.tc_add_ingress()

    start_test("Test TC non-offloaded...")
    ret, _ = sim.cls_bpf_add_filter(obj, skip_hw=True, fail=False)
    fail(ret != 0, "Software TC filter did not load")

    start_test("Test TC non-offloaded isn't getting bound...")
    ret, _ = sim.cls_bpf_add_filter(obj, fail=False)
    fail(ret != 0, "Software TC filter did not load")
    simdev.dfs_get_bound_progs(expected=0)

    sim.tc_flush_filters()

    start_test("Test TC offloads are off by default...")
    ret, _, err = sim.cls_bpf_add_filter(obj, skip_sw=True,
                                         fail=False, include_stderr=True)
    fail(ret == 0, "TC filter loaded without enabling TC offloads")
    check_extack(err, "TC offload is disabled on net device.", args)
    sim.wait_for_flush()

    sim.set_ethtool_tc_offloads(True)
    sim.dfs["bpf_tc_non_bound_accept"] = "Y"

    start_test("Test TC offload by default...")
    ret, _ = sim.cls_bpf_add_filter(obj, fail=False)
    fail(ret != 0, "Software TC filter did not load")
    simdev.dfs_get_bound_progs(expected=0)
    ingress = sim.tc_show_ingress(expected=1)
    fltr = ingress[0]
    fail(not fltr["in_hw"], "Filter not offloaded by default")

    sim.tc_flush_filters()

    start_test("Test TC cBPF bytcode tries offload by default...")
    ret, _ = sim.cls_bpf_add_filter(bytecode, fail=False)
    fail(ret != 0, "Software TC filter did not load")
    simdev.dfs_get_bound_progs(expected=0)
    ingress = sim.tc_show_ingress(expected=1)
    fltr = ingress[0]
    fail(not fltr["in_hw"], "Bytecode not offloaded by default")

    sim.tc_flush_filters()
    sim.dfs["bpf_tc_non_bound_accept"] = "N"

    start_test("Test TC cBPF unbound bytecode doesn't offload...")
    ret, _, err = sim.cls_bpf_add_filter(bytecode, skip_sw=True,
                                         fail=False, include_stderr=True)
    fail(ret == 0, "TC bytecode loaded for offload")
    check_extack_nsim(err, "netdevsim configured to reject unbound programs.",
                      args)
    sim.wait_for_flush()

    start_test("Test non-0 chain offload...")
    ret, _, err = sim.cls_bpf_add_filter(obj, chain=1, prio=1, handle=1,
                                         skip_sw=True,
                                         fail=False, include_stderr=True)
    fail(ret == 0, "Offloaded a filter to chain other than 0")
    check_extack(err, "Driver supports only offload of chain 0.", args)
    sim.tc_flush_filters()

    start_test("Test TC replace...")
    sim.cls_bpf_add_filter(obj, prio=1, handle=1)
    sim.cls_bpf_add_filter(obj, op="replace", prio=1, handle=1)
    sim.cls_filter_op(op="delete", prio=1, handle=1, cls="bpf")

    sim.cls_bpf_add_filter(obj, prio=1, handle=1, skip_sw=True)
    sim.cls_bpf_add_filter(obj, op="replace", prio=1, handle=1, skip_sw=True)
    sim.cls_filter_op(op="delete", prio=1, handle=1, cls="bpf")

    sim.cls_bpf_add_filter(obj, prio=1, handle=1, skip_hw=True)
    sim.cls_bpf_add_filter(obj, op="replace", prio=1, handle=1, skip_hw=True)
    sim.cls_filter_op(op="delete", prio=1, handle=1, cls="bpf")

    start_test("Test TC replace bad flags...")
    for i in range(3):
        for j in range(3):
            ret, _ = sim.cls_bpf_add_filter(obj, op="replace", prio=1, handle=1,
                                            skip_sw=(j == 1), skip_hw=(j == 2),
                                            fail=False)
            fail(bool(ret) != bool(j),
                 "Software TC incorrect load in replace test, iteration %d" %
                 (j))
        sim.cls_filter_op(op="delete", prio=1, handle=1, cls="bpf")

    start_test("Test spurious extack from the driver...")
    test_spurios_extack(sim, obj, False, "netdevsim")
    test_spurios_extack(sim, obj, True, "netdevsim")

    sim.set_ethtool_tc_offloads(False)

    test_spurios_extack(sim, obj, False, "TC offload is disabled")
    test_spurios_extack(sim, obj, True, "TC offload is disabled")

    sim.set_ethtool_tc_offloads(True)

    sim.tc_flush_filters()

    start_test("Test TC offloads work...")
    ret, _, err = sim.cls_bpf_add_filter(obj, verbose=True, skip_sw=True,
                                         fail=False, include_stderr=True)
    fail(ret != 0, "TC filter did not load with TC offloads enabled")
    check_verifier_log(err, "[netdevsim] Hello from netdevsim!")

    start_test("Test TC offload basics...")
    dfs = simdev.dfs_get_bound_progs(expected=1)
    progs = bpftool_prog_list(expected=1)
    ingress = sim.tc_show_ingress(expected=1)

    dprog = dfs[0]
    prog = progs[0]
    fltr = ingress[0]
    fail(fltr["skip_hw"], "TC does reports 'skip_hw' on offloaded filter")
    fail(not fltr["in_hw"], "TC does not report 'in_hw' for offloaded filter")
    fail(not fltr["skip_sw"], "TC does not report 'skip_sw' back")

    start_test("Test TC offload is device-bound...")
    fail(str(prog["id"]) != fltr["id"], "Program IDs don't match")
    fail(prog["tag"] != fltr["tag"], "Program tags don't match")
    fail(fltr["id"] != dprog["id"], "Program IDs don't match")
    fail(dprog["state"] != "xlated", "Offloaded program state not translated")
    fail(dprog["loaded"] != "Y", "Offloaded program is not loaded")

    start_test("Test disabling TC offloads is rejected while filters installed...")
    ret, _ = sim.set_ethtool_tc_offloads(False, fail=False)
    fail(ret == 0, "Driver should refuse to disable TC offloads with filters installed...")

    start_test("Test qdisc removal frees things...")
    sim.tc_flush_filters()
    sim.tc_show_ingress(expected=0)

    start_test("Test disabling TC offloads is OK without filters...")
    ret, _ = sim.set_ethtool_tc_offloads(False, fail=False)
    fail(ret != 0,
         "Driver refused to disable TC offloads without filters installed...")

    sim.set_ethtool_tc_offloads(True)

    start_test("Test destroying device gets rid of TC filters...")
    sim.cls_bpf_add_filter(obj, skip_sw=True)
    simdev.remove()
    bpftool_prog_list_wait(expected=0)

    simdev = NetdevSimDev()
    sim, = simdev.nsims
    sim.set_ethtool_tc_offloads(True)

    start_test("Test destroying device gets rid of XDP...")
    sim.set_xdp(obj, "offload")
    simdev.remove()
    bpftool_prog_list_wait(expected=0)

    simdev = NetdevSimDev()
    sim, = simdev.nsims
    sim.set_ethtool_tc_offloads(True)

    start_test("Test XDP prog reporting...")
    sim.set_xdp(obj, "drv")
    ipl = sim.ip_link_show(xdp=True)
    progs = bpftool_prog_list(expected=1)
    fail(ipl["xdp"]["prog"]["id"] != progs[0]["id"],
         "Loaded program has wrong ID")

    start_test("Test XDP prog replace without force...")
    ret, _ = sim.set_xdp(obj, "drv", fail=False)
    fail(ret == 0, "Replaced XDP program without -force")
    sim.wait_for_flush(total=1)

    start_test("Test XDP prog replace with force...")
    ret, _ = sim.set_xdp(obj, "drv", force=True, fail=False)
    fail(ret != 0, "Could not replace XDP program with -force")
    bpftool_prog_list_wait(expected=1)
    ipl = sim.ip_link_show(xdp=True)
    progs = bpftool_prog_list(expected=1)
    fail(ipl["xdp"]["prog"]["id"] != progs[0]["id"],
         "Loaded program has wrong ID")
    fail("dev" in progs[0].keys(),
         "Device parameters reported for non-offloaded program")

    start_test("Test XDP prog replace with bad flags...")
    ret, _, err = sim.set_xdp(obj, "generic", force=True,
                              fail=False, include_stderr=True)
    fail(ret == 0, "Replaced XDP program with a program in different mode")
    check_extack(err,
                 "native and generic XDP can't be active at the same time.",
                 args)
    ret, _, err = sim.set_xdp(obj, "", force=True,
                              fail=False, include_stderr=True)
    fail(ret == 0, "Replaced XDP program with a program in different mode")
    check_extack(err, "program loaded with different flags.", args)

    start_test("Test XDP prog remove with bad flags...")
    ret, _, err = sim.unset_xdp("", force=True,
                                fail=False, include_stderr=True)
    fail(ret == 0, "Removed program with a bad mode")
    check_extack(err, "program loaded with different flags.", args)

    start_test("Test MTU restrictions...")
    ret, _ = sim.set_mtu(9000, fail=False)
    fail(ret == 0,
         "Driver should refuse to increase MTU to 9000 with XDP loaded...")
    sim.unset_xdp("drv")
    bpftool_prog_list_wait(expected=0)
    sim.set_mtu(9000)
    ret, _, err = sim.set_xdp(obj, "drv", fail=False, include_stderr=True)
    fail(ret == 0, "Driver should refuse to load program with MTU of 9000...")
    check_extack_nsim(err, "MTU too large w/ XDP enabled.", args)
    sim.set_mtu(1500)

    sim.wait_for_flush()
    start_test("Test non-offload XDP attaching to HW...")
    bpftool_prog_load("sample_ret0.o", "/sys/fs/bpf/nooffload")
    nooffload = bpf_pinned("/sys/fs/bpf/nooffload")
    ret, _, err = sim.set_xdp(nooffload, "offload",
                              fail=False, include_stderr=True)
    fail(ret == 0, "attached non-offloaded XDP program to HW")
    check_extack_nsim(err, "xdpoffload of non-bound program.", args)
    rm("/sys/fs/bpf/nooffload")

    start_test("Test offload XDP attaching to drv...")
    bpftool_prog_load("sample_ret0.o", "/sys/fs/bpf/offload",
                      dev=sim['ifname'])
    offload = bpf_pinned("/sys/fs/bpf/offload")
    ret, _, err = sim.set_xdp(offload, "drv", fail=False, include_stderr=True)
    fail(ret == 0, "attached offloaded XDP program to drv")
    check_extack(err, "using device-bound program without HW_MODE flag is not supported.", args)
    rm("/sys/fs/bpf/offload")
    sim.wait_for_flush()

    start_test("Test XDP offload...")
    _, _, err = sim.set_xdp(obj, "offload", verbose=True, include_stderr=True)
    ipl = sim.ip_link_show(xdp=True)
    link_xdp = ipl["xdp"]["prog"]
    progs = bpftool_prog_list(expected=1)
    prog = progs[0]
    fail(link_xdp["id"] != prog["id"], "Loaded program has wrong ID")
    check_verifier_log(err, "[netdevsim] Hello from netdevsim!")

    start_test("Test XDP offload is device bound...")
    dfs = simdev.dfs_get_bound_progs(expected=1)
    dprog = dfs[0]

    fail(prog["id"] != link_xdp["id"], "Program IDs don't match")
    fail(prog["tag"] != link_xdp["tag"], "Program tags don't match")
    fail(str(link_xdp["id"]) != dprog["id"], "Program IDs don't match")
    fail(dprog["state"] != "xlated", "Offloaded program state not translated")
    fail(dprog["loaded"] != "Y", "Offloaded program is not loaded")

    start_test("Test removing XDP program many times...")
    sim.unset_xdp("offload")
    sim.unset_xdp("offload")
    sim.unset_xdp("drv")
    sim.unset_xdp("drv")
    sim.unset_xdp("")
    sim.unset_xdp("")
    bpftool_prog_list_wait(expected=0)

    start_test("Test attempt to use a program for a wrong device...")
    simdev2 = NetdevSimDev()
    sim2, = simdev2.nsims
    sim2.set_xdp(obj, "offload")
    pin_file, pinned = pin_prog("/sys/fs/bpf/tmp")

    ret, _, err = sim.set_xdp(pinned, "offload",
                              fail=False, include_stderr=True)
    fail(ret == 0, "Pinned program loaded for a different device accepted")
    check_extack_nsim(err, "program bound to different dev.", args)
    simdev2.remove()
    ret, _, err = sim.set_xdp(pinned, "offload",
                              fail=False, include_stderr=True)
    fail(ret == 0, "Pinned program loaded for a removed device accepted")
    check_extack_nsim(err, "xdpoffload of non-bound program.", args)
    rm(pin_file)
    bpftool_prog_list_wait(expected=0)

    simdev, sim = test_multi_prog(simdev, sim, obj, "", 1)
    simdev, sim = test_multi_prog(simdev, sim, obj, "drv", 1)
    simdev, sim = test_multi_prog(simdev, sim, obj, "generic", 2)

    start_test("Test mixing of TC and XDP...")
    sim.tc_add_ingress()
    sim.set_xdp(obj, "offload")
    ret, _, err = sim.cls_bpf_add_filter(obj, skip_sw=True,
                                         fail=False, include_stderr=True)
    fail(ret == 0, "Loading TC when XDP active should fail")
    check_extack_nsim(err, "driver and netdev offload states mismatch.", args)
    sim.unset_xdp("offload")
    sim.wait_for_flush()

    sim.cls_bpf_add_filter(obj, skip_sw=True)
    ret, _, err = sim.set_xdp(obj, "offload", fail=False, include_stderr=True)
    fail(ret == 0, "Loading XDP when TC active should fail")
    check_extack_nsim(err, "TC program is already loaded.", args)

    start_test("Test binding TC from pinned...")
    pin_file, pinned = pin_prog("/sys/fs/bpf/tmp")
    sim.tc_flush_filters(bound=1, total=1)
    sim.cls_bpf_add_filter(pinned, da=True, skip_sw=True)
    sim.tc_flush_filters(bound=1, total=1)

    start_test("Test binding XDP from pinned...")
    sim.set_xdp(obj, "offload")
    pin_file, pinned = pin_prog("/sys/fs/bpf/tmp2", idx=1)

    sim.set_xdp(pinned, "offload", force=True)
    sim.unset_xdp("offload")
    sim.set_xdp(pinned, "offload", force=True)
    sim.unset_xdp("offload")

    start_test("Test offload of wrong type fails...")
    ret, _ = sim.cls_bpf_add_filter(pinned, da=True, skip_sw=True, fail=False)
    fail(ret == 0, "Managed to attach XDP program to TC")

    start_test("Test asking for TC offload of two filters...")
    sim.cls_bpf_add_filter(obj, da=True, skip_sw=True)
    ret, _, err = sim.cls_bpf_add_filter(obj, da=True, skip_sw=True,
                                         fail=False, include_stderr=True)
    fail(ret == 0, "Managed to offload two TC filters at the same time")
    check_extack_nsim(err, "driver and netdev offload states mismatch.", args)

    sim.tc_flush_filters(bound=2, total=2)

    start_test("Test if netdev removal waits for translation...")
    delay_msec = 500
    sim.dfs["dev/bpf_bind_verifier_delay"] = delay_msec
    start = time.time()
    cmd_line = "tc filter add dev %s ingress bpf %s da skip_sw" % \
               (sim['ifname'], obj)
    tc_proc = cmd(cmd_line, background=True, fail=False)
    # Wait for the verifier to start
    while simdev.dfs_num_bound_progs() <= 2:
        pass
    simdev.remove()
    end = time.time()
    ret, _ = cmd_result(tc_proc, fail=False)
    time_diff = end - start
    log("Time", "start:\t%s\nend:\t%s\ndiff:\t%s" % (start, end, time_diff))

    fail(ret == 0, "Managed to load TC filter on a unregistering device")
    delay_sec = delay_msec * 0.001
    fail(time_diff < delay_sec, "Removal process took %s, expected %s" %
         (time_diff, delay_sec))

    # Remove all pinned files and reinstantiate the netdev
    clean_up()
    bpftool_prog_list_wait(expected=0)

    simdev = NetdevSimDev()
    sim, = simdev.nsims
    map_obj = bpf_obj("sample_map_ret0.o")
    start_test("Test loading program with maps...")
    sim.set_xdp(map_obj, "offload", JSON=False) # map fixup msg breaks JSON

    start_test("Test bpftool bound info reporting (own ns)...")
    check_dev_info(False, "")

    start_test("Test bpftool bound info reporting (other ns)...")
    ns = mknetns()
    sim.set_ns(ns)
    check_dev_info(True, "")

    start_test("Test bpftool bound info reporting (remote ns)...")
    check_dev_info(False, ns)

    start_test("Test bpftool bound info reporting (back to own ns)...")
    sim.set_ns("")
    check_dev_info(False, "")

    prog_file, _ = pin_prog("/sys/fs/bpf/tmp_prog")
    map_file, _ = pin_map("/sys/fs/bpf/tmp_map", idx=1, expected=2)
    simdev.remove()

    start_test("Test bpftool bound info reporting (removed dev)...")
    check_dev_info_removed(prog_file=prog_file, map_file=map_file)

    # Remove all pinned files and reinstantiate the netdev
    clean_up()
    bpftool_prog_list_wait(expected=0)

    simdev = NetdevSimDev()
    sim, = simdev.nsims

    start_test("Test map update (no flags)...")
    sim.set_xdp(map_obj, "offload", JSON=False) # map fixup msg breaks JSON
    maps = bpftool_map_list(expected=2)
    array = maps[0] if maps[0]["type"] == "array" else maps[1]
    htab = maps[0] if maps[0]["type"] == "hash" else maps[1]
    for m in maps:
        for i in range(2):
            bpftool("map update id %d key %s value %s" %
                    (m["id"], int2str("I", i), int2str("Q", i * 3)))

    for m in maps:
        ret, _ = bpftool("map update id %d key %s value %s" %
                         (m["id"], int2str("I", 3), int2str("Q", 3 * 3)),
                         fail=False)
        fail(ret == 0, "added too many entries")

    start_test("Test map update (exists)...")
    for m in maps:
        for i in range(2):
            bpftool("map update id %d key %s value %s exist" %
                    (m["id"], int2str("I", i), int2str("Q", i * 3)))

    for m in maps:
        ret, err = bpftool("map update id %d key %s value %s exist" %
                           (m["id"], int2str("I", 3), int2str("Q", 3 * 3)),
                           fail=False)
        fail(ret == 0, "updated non-existing key")
        fail(err["error"].find("No such file or directory") == -1,
             "expected ENOENT, error is '%s'" % (err["error"]))

    start_test("Test map update (noexist)...")
    for m in maps:
        for i in range(2):
            ret, err = bpftool("map update id %d key %s value %s noexist" %
                               (m["id"], int2str("I", i), int2str("Q", i * 3)),
                               fail=False)
        fail(ret == 0, "updated existing key")
        fail(err["error"].find("File exists") == -1,
             "expected EEXIST, error is '%s'" % (err["error"]))

    start_test("Test map dump...")
    for m in maps:
        _, entries = bpftool("map dump id %d" % (m["id"]))
        for i in range(2):
            key = str2int(entries[i]["key"])
            fail(key != i, "expected key %d, got %d" % (key, i))
            val = str2int(entries[i]["value"])
            fail(val != i * 3, "expected value %d, got %d" % (val, i * 3))

    start_test("Test map getnext...")
    for m in maps:
        _, entry = bpftool("map getnext id %d" % (m["id"]))
        key = str2int(entry["next_key"])
        fail(key != 0, "next key %d, expected %d" % (key, 0))
        _, entry = bpftool("map getnext id %d key %s" %
                           (m["id"], int2str("I", 0)))
        key = str2int(entry["next_key"])
        fail(key != 1, "next key %d, expected %d" % (key, 1))
        ret, err = bpftool("map getnext id %d key %s" %
                           (m["id"], int2str("I", 1)), fail=False)
        fail(ret == 0, "got next key past the end of map")
        fail(err["error"].find("No such file or directory") == -1,
             "expected ENOENT, error is '%s'" % (err["error"]))

    start_test("Test map delete (htab)...")
    for i in range(2):
        bpftool("map delete id %d key %s" % (htab["id"], int2str("I", i)))

    start_test("Test map delete (array)...")
    for i in range(2):
        ret, err = bpftool("map delete id %d key %s" %
                           (htab["id"], int2str("I", i)), fail=False)
        fail(ret == 0, "removed entry from an array")
        fail(err["error"].find("No such file or directory") == -1,
             "expected ENOENT, error is '%s'" % (err["error"]))

    start_test("Test map remove...")
    sim.unset_xdp("offload")
    bpftool_map_list_wait(expected=0)
    simdev.remove()

    simdev = NetdevSimDev()
    sim, = simdev.nsims
    sim.set_xdp(map_obj, "offload", JSON=False) # map fixup msg breaks JSON
    simdev.remove()
    bpftool_map_list_wait(expected=0)

    start_test("Test map creation fail path...")
    simdev = NetdevSimDev()
    sim, = simdev.nsims
    sim.dfs["bpf_map_accept"] = "N"
    ret, _ = sim.set_xdp(map_obj, "offload", JSON=False, fail=False)
    fail(ret == 0,
         "netdevsim didn't refuse to create a map with offload disabled")

    simdev.remove()

    start_test("Test multi-dev ASIC program reuse...")
    simdevA = NetdevSimDev()
    simA, = simdevA.nsims
    simdevB = NetdevSimDev(3)
    simB1, simB2, simB3 = simdevB.nsims
    sims = (simA, simB1, simB2, simB3)
    simB = (simB1, simB2, simB3)

    bpftool_prog_load("sample_map_ret0.o", "/sys/fs/bpf/nsimA",
                      dev=simA['ifname'])
    progA = bpf_pinned("/sys/fs/bpf/nsimA")
    bpftool_prog_load("sample_map_ret0.o", "/sys/fs/bpf/nsimB",
                      dev=simB1['ifname'])
    progB = bpf_pinned("/sys/fs/bpf/nsimB")

    simA.set_xdp(progA, "offload", JSON=False)
    for d in simdevB.nsims:
        d.set_xdp(progB, "offload", JSON=False)

    start_test("Test multi-dev ASIC cross-dev replace...")
    ret, _ = simA.set_xdp(progB, "offload", force=True, JSON=False, fail=False)
    fail(ret == 0, "cross-ASIC program allowed")
    for d in simdevB.nsims:
        ret, _ = d.set_xdp(progA, "offload", force=True, JSON=False, fail=False)
        fail(ret == 0, "cross-ASIC program allowed")

    start_test("Test multi-dev ASIC cross-dev install...")
    for d in sims:
        d.unset_xdp("offload")

    ret, _, err = simA.set_xdp(progB, "offload", force=True, JSON=False,
                               fail=False, include_stderr=True)
    fail(ret == 0, "cross-ASIC program allowed")
    check_extack_nsim(err, "program bound to different dev.", args)
    for d in simdevB.nsims:
        ret, _, err = d.set_xdp(progA, "offload", force=True, JSON=False,
                                fail=False, include_stderr=True)
        fail(ret == 0, "cross-ASIC program allowed")
        check_extack_nsim(err, "program bound to different dev.", args)

    start_test("Test multi-dev ASIC cross-dev map reuse...")

    mapA = bpftool("prog show %s" % (progA))[1]["map_ids"][0]
    mapB = bpftool("prog show %s" % (progB))[1]["map_ids"][0]

    ret, _ = bpftool_prog_load("sample_map_ret0.o", "/sys/fs/bpf/nsimB_",
                               dev=simB3['ifname'],
                               maps=["idx 0 id %d" % (mapB)],
                               fail=False)
    fail(ret != 0, "couldn't reuse a map on the same ASIC")
    rm("/sys/fs/bpf/nsimB_")

    ret, _, err = bpftool_prog_load("sample_map_ret0.o", "/sys/fs/bpf/nsimA_",
                                    dev=simA['ifname'],
                                    maps=["idx 0 id %d" % (mapB)],
                                    fail=False, include_stderr=True)
    fail(ret == 0, "could reuse a map on a different ASIC")
    fail(err.count("offload device mismatch between prog and map") == 0,
         "error message missing for cross-ASIC map")

    ret, _, err = bpftool_prog_load("sample_map_ret0.o", "/sys/fs/bpf/nsimB_",
                                    dev=simB1['ifname'],
                                    maps=["idx 0 id %d" % (mapA)],
                                    fail=False, include_stderr=True)
    fail(ret == 0, "could reuse a map on a different ASIC")
    fail(err.count("offload device mismatch between prog and map") == 0,
         "error message missing for cross-ASIC map")

    start_test("Test multi-dev ASIC cross-dev destruction...")
    bpftool_prog_list_wait(expected=2)

    simdevA.remove()
    bpftool_prog_list_wait(expected=1)

    ifnameB = bpftool("prog show %s" % (progB))[1]["dev"]["ifname"]
    fail(ifnameB != simB1['ifname'], "program not bound to original device")
    simB1.remove()
    bpftool_prog_list_wait(expected=1)

    start_test("Test multi-dev ASIC cross-dev destruction - move...")
    ifnameB = bpftool("prog show %s" % (progB))[1]["dev"]["ifname"]
    fail(ifnameB not in (simB2['ifname'], simB3['ifname']),
         "program not bound to remaining devices")

    simB2.remove()
    ifnameB = bpftool("prog show %s" % (progB))[1]["dev"]["ifname"]
    fail(ifnameB != simB3['ifname'], "program not bound to remaining device")

    simB3.remove()
    simdevB.remove()
    bpftool_prog_list_wait(expected=0)

    start_test("Test multi-dev ASIC cross-dev destruction - orphaned...")
    ret, out = bpftool("prog show %s" % (progB), fail=False)
    fail(ret == 0, "got information about orphaned program")
    fail("error" not in out, "no error reported for get info on orphaned")
    fail(out["error"] != "can't get prog info: No such device",
         "wrong error for get info on orphaned")

    print("%s: OK" % (os.path.basename(__file__)))

finally:
    log("Clean up...", "", level=1)
    log_level_inc()
    clean_up()<|MERGE_RESOLUTION|>--- conflicted
+++ resolved
@@ -314,14 +314,7 @@
                 continue
 
             p = os.path.join(path, f)
-<<<<<<< HEAD
-            if not os.stat(p).st_mode & stat.S_IRUSR:
-                continue
-
             if os.path.isfile(p) and os.access(p, os.R_OK):
-=======
-            if os.path.isfile(p):
->>>>>>> 358fdb45
                 _, out = cmd('cat %s/%s' % (path, f))
                 dfs[f] = out.strip()
             elif os.path.isdir(p):
