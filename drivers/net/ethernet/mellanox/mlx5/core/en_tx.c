--- conflicted
+++ resolved
@@ -380,7 +380,6 @@
 	struct mlx5e_tx_wqe *wqe = mlx5_wq_cyc_get_wqe(wq, pi);
 
 	memset(wqe, 0, sizeof(*wqe));
-<<<<<<< HEAD
 
 #ifdef CONFIG_MLX5_EN_IPSEC
 	if (sq->state & BIT(MLX5E_SQ_STATE_IPSEC)) {
@@ -390,17 +389,6 @@
 	}
 #endif
 
-=======
-
-#ifdef CONFIG_MLX5_EN_IPSEC
-	if (sq->state & BIT(MLX5E_SQ_STATE_IPSEC)) {
-		skb = mlx5e_ipsec_handle_tx_skb(dev, wqe, skb);
-		if (unlikely(!skb))
-			return NETDEV_TX_OK;
-	}
-#endif
-
->>>>>>> bb176f67
 	return mlx5e_sq_xmit(sq, skb, wqe, pi);
 }
 
@@ -439,13 +427,6 @@
 		u16 wqe_counter;
 		bool last_wqe;
 
-<<<<<<< HEAD
-		cqe = mlx5_cqwq_get_cqe(&cq->wq);
-		if (!cqe)
-			break;
-
-=======
->>>>>>> bb176f67
 		mlx5_cqwq_pop(&cq->wq);
 
 		wqe_counter = be16_to_cpu(cqe->wqe_counter);
