/*
 * Copyright 2019 Advanced Micro Devices, Inc.
 *
 * Permission is hereby granted, free of charge, to any person obtaining a
 * copy of this software and associated documentation files (the "Software"),
 * to deal in the Software without restriction, including without limitation
 * the rights to use, copy, modify, merge, publish, distribute, sublicense,
 * and/or sell copies of the Software, and to permit persons to whom the
 * Software is furnished to do so, subject to the following conditions:
 *
 * The above copyright notice and this permission notice shall be included in
 * all copies or substantial portions of the Software.
 *
 * THE SOFTWARE IS PROVIDED "AS IS", WITHOUT WARRANTY OF ANY KIND, EXPRESS OR
 * IMPLIED, INCLUDING BUT NOT LIMITED TO THE WARRANTIES OF MERCHANTABILITY,
 * FITNESS FOR A PARTICULAR PURPOSE AND NONINFRINGEMENT.  IN NO EVENT SHALL
 * THE COPYRIGHT HOLDER(S) OR AUTHOR(S) BE LIABLE FOR ANY CLAIM, DAMAGES OR
 * OTHER LIABILITY, WHETHER IN AN ACTION OF CONTRACT, TORT OR OTHERWISE,
 * ARISING FROM, OUT OF OR IN CONNECTION WITH THE SOFTWARE OR THE USE OR
 * OTHER DEALINGS IN THE SOFTWARE.
 *
 */

#include "amdgpu_ras_eeprom.h"
#include "amdgpu.h"
#include "amdgpu_ras.h"
#include <linux/bits.h>
#include "atom.h"

#define EEPROM_I2C_TARGET_ADDR_VEGA20		0xA0
#define EEPROM_I2C_TARGET_ADDR_ARCTURUS		0xA8
#define EEPROM_I2C_TARGET_ADDR_ARCTURUS_D342	0xA0
<<<<<<< HEAD
=======
#define EEPROM_I2C_TARGET_ADDR_SIENNA_CICHLID   0xA0
>>>>>>> 7505c06d

/*
 * The 2 macros bellow represent the actual size in bytes that
 * those entities occupy in the EEPROM memory.
 * EEPROM_TABLE_RECORD_SIZE is different than sizeof(eeprom_table_record) which
 * uses uint64 to store 6b fields such as retired_page.
 */
#define EEPROM_TABLE_HEADER_SIZE 20
#define EEPROM_TABLE_RECORD_SIZE 24

#define EEPROM_ADDRESS_SIZE 0x2

/* Table hdr is 'AMDR' */
#define EEPROM_TABLE_HDR_VAL 0x414d4452
#define EEPROM_TABLE_VER 0x00010000

/* Bad GPU tag ‘BADG’ */
#define EEPROM_TABLE_HDR_BAD 0x42414447

/* Assume 2 Mbit size */
#define EEPROM_SIZE_BYTES 256000
#define EEPROM_PAGE__SIZE_BYTES 256
#define EEPROM_HDR_START 0
#define EEPROM_RECORD_START (EEPROM_HDR_START + EEPROM_TABLE_HEADER_SIZE)
#define EEPROM_MAX_RECORD_NUM ((EEPROM_SIZE_BYTES - EEPROM_TABLE_HEADER_SIZE) / EEPROM_TABLE_RECORD_SIZE)
#define EEPROM_ADDR_MSB_MASK GENMASK(17, 8)

#define to_amdgpu_device(x) (container_of(x, struct amdgpu_ras, eeprom_control))->adev

static bool __is_ras_eeprom_supported(struct amdgpu_device *adev)
{
	if ((adev->asic_type == CHIP_VEGA20) ||
	    (adev->asic_type == CHIP_ARCTURUS) ||
	    (adev->asic_type == CHIP_SIENNA_CICHLID))
		return true;

	return false;
}

static bool __get_eeprom_i2c_addr_arct(struct amdgpu_device *adev,
				       uint16_t *i2c_addr)
{
	struct atom_context *atom_ctx = adev->mode_info.atom_context;

	if (!i2c_addr || !atom_ctx)
		return false;

	if (strnstr(atom_ctx->vbios_version,
	            "D342",
		    sizeof(atom_ctx->vbios_version)))
		*i2c_addr = EEPROM_I2C_TARGET_ADDR_ARCTURUS_D342;
	else
		*i2c_addr = EEPROM_I2C_TARGET_ADDR_ARCTURUS;

	return true;
}

static bool __get_eeprom_i2c_addr(struct amdgpu_device *adev,
				  uint16_t *i2c_addr)
{
	if (!i2c_addr)
		return false;

	switch (adev->asic_type) {
	case CHIP_VEGA20:
		*i2c_addr = EEPROM_I2C_TARGET_ADDR_VEGA20;
		break;

	case CHIP_ARCTURUS:
		return __get_eeprom_i2c_addr_arct(adev, i2c_addr);

	case CHIP_SIENNA_CICHLID:
		*i2c_addr = EEPROM_I2C_TARGET_ADDR_SIENNA_CICHLID;
		break;

	default:
		return false;
	}

	return true;
}

static void __encode_table_header_to_buff(struct amdgpu_ras_eeprom_table_header *hdr,
					  unsigned char *buff)
{
	uint32_t *pp = (uint32_t *) buff;

	pp[0] = cpu_to_le32(hdr->header);
	pp[1] = cpu_to_le32(hdr->version);
	pp[2] = cpu_to_le32(hdr->first_rec_offset);
	pp[3] = cpu_to_le32(hdr->tbl_size);
	pp[4] = cpu_to_le32(hdr->checksum);
}

static void __decode_table_header_from_buff(struct amdgpu_ras_eeprom_table_header *hdr,
					  unsigned char *buff)
{
	uint32_t *pp = (uint32_t *)buff;

	hdr->header	      = le32_to_cpu(pp[0]);
	hdr->version	      = le32_to_cpu(pp[1]);
	hdr->first_rec_offset = le32_to_cpu(pp[2]);
	hdr->tbl_size	      = le32_to_cpu(pp[3]);
	hdr->checksum	      = le32_to_cpu(pp[4]);
}

static int __update_table_header(struct amdgpu_ras_eeprom_control *control,
				 unsigned char *buff)
{
	int ret = 0;
	struct amdgpu_device *adev = to_amdgpu_device(control);
	struct i2c_msg msg = {
			.addr	= 0,
			.flags	= 0,
			.len	= EEPROM_ADDRESS_SIZE + EEPROM_TABLE_HEADER_SIZE,
			.buf	= buff,
	};


	*(uint16_t *)buff = EEPROM_HDR_START;
	__encode_table_header_to_buff(&control->tbl_hdr, buff + EEPROM_ADDRESS_SIZE);

	msg.addr = control->i2c_address;

	/* i2c may be unstable in gpu reset */
	down_read(&adev->reset_sem);
	ret = i2c_transfer(&adev->pm.smu_i2c, &msg, 1);
	up_read(&adev->reset_sem);

	if (ret < 1)
		DRM_ERROR("Failed to write EEPROM table header, ret:%d", ret);

	return ret;
}

static uint32_t  __calc_hdr_byte_sum(struct amdgpu_ras_eeprom_control *control)
{
	int i;
	uint32_t tbl_sum = 0;

	/* Header checksum, skip checksum field in the calculation */
	for (i = 0; i < sizeof(control->tbl_hdr) - sizeof(control->tbl_hdr.checksum); i++)
		tbl_sum += *(((unsigned char *)&control->tbl_hdr) + i);

	return tbl_sum;
}

static uint32_t  __calc_recs_byte_sum(struct eeprom_table_record *records,
				      int num)
{
	int i, j;
	uint32_t tbl_sum = 0;

	/* Records checksum */
	for (i = 0; i < num; i++) {
		struct eeprom_table_record *record = &records[i];

		for (j = 0; j < sizeof(*record); j++) {
			tbl_sum += *(((unsigned char *)record) + j);
		}
	}

	return tbl_sum;
}

static inline uint32_t  __calc_tbl_byte_sum(struct amdgpu_ras_eeprom_control *control,
				  struct eeprom_table_record *records, int num)
{
	return __calc_hdr_byte_sum(control) + __calc_recs_byte_sum(records, num);
}

/* Checksum = 256 -((sum of all table entries) mod 256) */
static void __update_tbl_checksum(struct amdgpu_ras_eeprom_control *control,
				  struct eeprom_table_record *records, int num,
				  uint32_t old_hdr_byte_sum)
{
	/*
	 * This will update the table sum with new records.
	 *
	 * TODO: What happens when the EEPROM table is to be wrapped around
	 * and old records from start will get overridden.
	 */

	/* need to recalculate updated header byte sum */
	control->tbl_byte_sum -= old_hdr_byte_sum;
	control->tbl_byte_sum += __calc_tbl_byte_sum(control, records, num);

	control->tbl_hdr.checksum = 256 - (control->tbl_byte_sum % 256);
}

/* table sum mod 256 + checksum must equals 256 */
static bool __validate_tbl_checksum(struct amdgpu_ras_eeprom_control *control,
			    struct eeprom_table_record *records, int num)
{
	control->tbl_byte_sum = __calc_tbl_byte_sum(control, records, num);

	if (control->tbl_hdr.checksum + (control->tbl_byte_sum % 256) != 256) {
		DRM_WARN("Checksum mismatch, checksum: %u ", control->tbl_hdr.checksum);
		return false;
	}

	return true;
}

static int amdgpu_ras_eeprom_correct_header_tag(
				struct amdgpu_ras_eeprom_control *control,
				uint32_t header)
{
	unsigned char buff[EEPROM_ADDRESS_SIZE + EEPROM_TABLE_HEADER_SIZE];
	struct amdgpu_ras_eeprom_table_header *hdr = &control->tbl_hdr;
	int ret = 0;

	memset(buff, 0, EEPROM_ADDRESS_SIZE + EEPROM_TABLE_HEADER_SIZE);

	mutex_lock(&control->tbl_mutex);
	hdr->header = header;
	ret = __update_table_header(control, buff);
	mutex_unlock(&control->tbl_mutex);

	return ret;
}

int amdgpu_ras_eeprom_reset_table(struct amdgpu_ras_eeprom_control *control)
{
	unsigned char buff[EEPROM_ADDRESS_SIZE + EEPROM_TABLE_HEADER_SIZE] = { 0 };
	struct amdgpu_ras_eeprom_table_header *hdr = &control->tbl_hdr;
	int ret = 0;

	mutex_lock(&control->tbl_mutex);

	hdr->header = EEPROM_TABLE_HDR_VAL;
	hdr->version = EEPROM_TABLE_VER;
	hdr->first_rec_offset = EEPROM_RECORD_START;
	hdr->tbl_size = EEPROM_TABLE_HEADER_SIZE;

	control->tbl_byte_sum = 0;
	__update_tbl_checksum(control, NULL, 0, 0);
	control->next_addr = EEPROM_RECORD_START;

	ret = __update_table_header(control, buff);

	mutex_unlock(&control->tbl_mutex);

	return ret;

}

int amdgpu_ras_eeprom_init(struct amdgpu_ras_eeprom_control *control,
			bool *exceed_err_limit)
{
	int ret = 0;
	struct amdgpu_device *adev = to_amdgpu_device(control);
	unsigned char buff[EEPROM_ADDRESS_SIZE + EEPROM_TABLE_HEADER_SIZE] = { 0 };
	struct amdgpu_ras_eeprom_table_header *hdr = &control->tbl_hdr;
	struct amdgpu_ras *ras = amdgpu_ras_get_context(adev);
	struct i2c_msg msg = {
			.addr	= 0,
			.flags	= I2C_M_RD,
			.len	= EEPROM_ADDRESS_SIZE + EEPROM_TABLE_HEADER_SIZE,
			.buf	= buff,
	};

	*exceed_err_limit = false;

	if (!__is_ras_eeprom_supported(adev))
		return 0;

	/* Verify i2c adapter is initialized */
	if (!adev->pm.smu_i2c.algo)
		return -ENOENT;

	if (!__get_eeprom_i2c_addr(adev, &control->i2c_address))
		return -EINVAL;

	mutex_init(&control->tbl_mutex);

	msg.addr = control->i2c_address;
	/* Read/Create table header from EEPROM address 0 */
	ret = i2c_transfer(&adev->pm.smu_i2c, &msg, 1);
	if (ret < 1) {
		DRM_ERROR("Failed to read EEPROM table header, ret:%d", ret);
		return ret;
	}

	__decode_table_header_from_buff(hdr, &buff[2]);

	if (hdr->header == EEPROM_TABLE_HDR_VAL) {
		control->num_recs = (hdr->tbl_size - EEPROM_TABLE_HEADER_SIZE) /
				    EEPROM_TABLE_RECORD_SIZE;
		control->tbl_byte_sum = __calc_hdr_byte_sum(control);
		control->next_addr = EEPROM_RECORD_START;

		DRM_DEBUG_DRIVER("Found existing EEPROM table with %d records",
				 control->num_recs);

	} else if ((hdr->header == EEPROM_TABLE_HDR_BAD) &&
			(amdgpu_bad_page_threshold != 0)) {
		if (ras->bad_page_cnt_threshold > control->num_recs) {
			dev_info(adev->dev, "Using one valid bigger bad page "
				"threshold and correcting eeprom header tag.\n");
			ret = amdgpu_ras_eeprom_correct_header_tag(control,
							EEPROM_TABLE_HDR_VAL);
		} else {
			*exceed_err_limit = true;
			dev_err(adev->dev, "Exceeding the bad_page_threshold parameter, "
				"disabling the GPU.\n");
		}
	} else {
		DRM_INFO("Creating new EEPROM table");

		ret = amdgpu_ras_eeprom_reset_table(control);
	}

	return ret == 1 ? 0 : -EIO;
}

static void __encode_table_record_to_buff(struct amdgpu_ras_eeprom_control *control,
					  struct eeprom_table_record *record,
					  unsigned char *buff)
{
	__le64 tmp = 0;
	int i = 0;

	/* Next are all record fields according to EEPROM page spec in LE foramt */
	buff[i++] = record->err_type;

	buff[i++] = record->bank;

	tmp = cpu_to_le64(record->ts);
	memcpy(buff + i, &tmp, 8);
	i += 8;

	tmp = cpu_to_le64((record->offset & 0xffffffffffff));
	memcpy(buff + i, &tmp, 6);
	i += 6;

	buff[i++] = record->mem_channel;
	buff[i++] = record->mcumc_id;

	tmp = cpu_to_le64((record->retired_page & 0xffffffffffff));
	memcpy(buff + i, &tmp, 6);
}

static void __decode_table_record_from_buff(struct amdgpu_ras_eeprom_control *control,
					    struct eeprom_table_record *record,
					    unsigned char *buff)
{
	__le64 tmp = 0;
	int i =  0;

	/* Next are all record fields according to EEPROM page spec in LE foramt */
	record->err_type = buff[i++];

	record->bank = buff[i++];

	memcpy(&tmp, buff + i, 8);
	record->ts = le64_to_cpu(tmp);
	i += 8;

	memcpy(&tmp, buff + i, 6);
	record->offset = (le64_to_cpu(tmp) & 0xffffffffffff);
	i += 6;

	record->mem_channel = buff[i++];
	record->mcumc_id = buff[i++];

	memcpy(&tmp, buff + i,  6);
	record->retired_page = (le64_to_cpu(tmp) & 0xffffffffffff);
}

/*
 * When reaching end of EEPROM memory jump back to 0 record address
 * When next record access will go beyond EEPROM page boundary modify bits A17/A8
 * in I2C selector to go to next page
 */
static uint32_t __correct_eeprom_dest_address(uint32_t curr_address)
{
	uint32_t next_address = curr_address + EEPROM_TABLE_RECORD_SIZE;

	/* When all EEPROM memory used jump back to 0 address */
	if (next_address > EEPROM_SIZE_BYTES) {
		DRM_INFO("Reached end of EEPROM memory, jumping to 0 "
			 "and overriding old record");
		return EEPROM_RECORD_START;
	}

	/*
	 * To check if we overflow page boundary  compare next address with
	 * current and see if bits 17/8 of the EEPROM address will change
	 * If they do start from the next 256b page
	 *
	 * https://www.st.com/resource/en/datasheet/m24m02-dr.pdf sec. 5.1.2
	 */
	if ((curr_address & EEPROM_ADDR_MSB_MASK) != (next_address & EEPROM_ADDR_MSB_MASK)) {
		DRM_DEBUG_DRIVER("Reached end of EEPROM memory page, jumping to next: %lx",
				(next_address & EEPROM_ADDR_MSB_MASK));

		return  (next_address & EEPROM_ADDR_MSB_MASK);
	}

	return curr_address;
}

int amdgpu_ras_eeprom_check_err_threshold(
				struct amdgpu_ras_eeprom_control *control,
				bool *exceed_err_limit)
{
	struct amdgpu_device *adev = to_amdgpu_device(control);
	unsigned char buff[EEPROM_ADDRESS_SIZE +
			EEPROM_TABLE_HEADER_SIZE] = { 0 };
	struct amdgpu_ras_eeprom_table_header *hdr = &control->tbl_hdr;
	struct i2c_msg msg = {
			.addr = control->i2c_address,
			.flags = I2C_M_RD,
			.len = EEPROM_ADDRESS_SIZE + EEPROM_TABLE_HEADER_SIZE,
			.buf = buff,
	};
	int ret;

	*exceed_err_limit = false;

	if (!__is_ras_eeprom_supported(adev))
		return 0;

	/* read EEPROM table header */
	mutex_lock(&control->tbl_mutex);
	ret = i2c_transfer(&adev->pm.smu_i2c, &msg, 1);
	if (ret < 1) {
		dev_err(adev->dev, "Failed to read EEPROM table header.\n");
		goto err;
	}

	__decode_table_header_from_buff(hdr, &buff[2]);

	if (hdr->header == EEPROM_TABLE_HDR_BAD) {
		dev_warn(adev->dev, "This GPU is in BAD status.");
		dev_warn(adev->dev, "Please retire it or setting one bigger "
				"threshold value when reloading driver.\n");
		*exceed_err_limit = true;
	}

err:
	mutex_unlock(&control->tbl_mutex);
	return 0;
}

int amdgpu_ras_eeprom_process_recods(struct amdgpu_ras_eeprom_control *control,
					    struct eeprom_table_record *records,
					    bool write,
					    int num)
{
	int i, ret = 0;
	struct i2c_msg *msgs, *msg;
	unsigned char *buffs, *buff;
	struct eeprom_table_record *record;
	struct amdgpu_device *adev = to_amdgpu_device(control);
	struct amdgpu_ras *ras = amdgpu_ras_get_context(adev);

	if (!__is_ras_eeprom_supported(adev))
		return 0;

	buffs = kcalloc(num, EEPROM_ADDRESS_SIZE + EEPROM_TABLE_RECORD_SIZE,
			 GFP_KERNEL);
	if (!buffs)
		return -ENOMEM;

	mutex_lock(&control->tbl_mutex);

	msgs = kcalloc(num, sizeof(*msgs), GFP_KERNEL);
	if (!msgs) {
		ret = -ENOMEM;
		goto free_buff;
	}

	/*
	 * If saved bad pages number exceeds the bad page threshold for
	 * the whole VRAM, update table header to mark the BAD GPU tag
	 * and schedule one ras recovery after eeprom write is done,
	 * this can avoid the missing for latest records.
	 *
	 * This new header will be picked up and checked in the bootup
	 * by ras recovery, which may break bootup process to notify
	 * user this GPU is in bad state and to retire such GPU for
	 * further check.
	 */
	if (write && (amdgpu_bad_page_threshold != 0) &&
		((control->num_recs + num) >= ras->bad_page_cnt_threshold)) {
		dev_warn(adev->dev,
			"Saved bad pages(%d) reaches threshold value(%d).\n",
			control->num_recs + num, ras->bad_page_cnt_threshold);
		control->tbl_hdr.header = EEPROM_TABLE_HDR_BAD;
	}

	/* In case of overflow just start from beginning to not lose newest records */
	if (write && (control->next_addr + EEPROM_TABLE_RECORD_SIZE * num > EEPROM_SIZE_BYTES))
		control->next_addr = EEPROM_RECORD_START;

	/*
	 * TODO Currently makes EEPROM writes for each record, this creates
	 * internal fragmentation. Optimized the code to do full page write of
	 * 256b
	 */
	for (i = 0; i < num; i++) {
		buff = &buffs[i * (EEPROM_ADDRESS_SIZE + EEPROM_TABLE_RECORD_SIZE)];
		record = &records[i];
		msg = &msgs[i];

		control->next_addr = __correct_eeprom_dest_address(control->next_addr);

		/*
		 * Update bits 16,17 of EEPROM address in I2C address by setting them
		 * to bits 1,2 of Device address byte
		 */
		msg->addr = control->i2c_address |
			        ((control->next_addr & EEPROM_ADDR_MSB_MASK) >> 15);
		msg->flags	= write ? 0 : I2C_M_RD;
		msg->len	= EEPROM_ADDRESS_SIZE + EEPROM_TABLE_RECORD_SIZE;
		msg->buf	= buff;

		/* Insert the EEPROM dest addess, bits 0-15 */
		buff[0] = ((control->next_addr >> 8) & 0xff);
		buff[1] = (control->next_addr & 0xff);

		/* EEPROM table content is stored in LE format */
		if (write)
			__encode_table_record_to_buff(control, record, buff + EEPROM_ADDRESS_SIZE);

		/*
		 * The destination EEPROM address might need to be corrected to account
		 * for page or entire memory wrapping
		 */
		control->next_addr += EEPROM_TABLE_RECORD_SIZE;
	}

	/* i2c may be unstable in gpu reset */
	down_read(&adev->reset_sem);
	ret = i2c_transfer(&adev->pm.smu_i2c, msgs, num);
	up_read(&adev->reset_sem);

	if (ret < 1) {
		DRM_ERROR("Failed to process EEPROM table records, ret:%d", ret);

		/* TODO Restore prev next EEPROM address ? */
		goto free_msgs;
	}


	if (!write) {
		for (i = 0; i < num; i++) {
			buff = &buffs[i*(EEPROM_ADDRESS_SIZE + EEPROM_TABLE_RECORD_SIZE)];
			record = &records[i];

			__decode_table_record_from_buff(control, record, buff + EEPROM_ADDRESS_SIZE);
		}
	}

	if (write) {
		uint32_t old_hdr_byte_sum = __calc_hdr_byte_sum(control);

		/*
		 * Update table header with size and CRC and account for table
		 * wrap around where the assumption is that we treat it as empty
		 * table
		 *
		 * TODO - Check the assumption is correct
		 */
		control->num_recs += num;
		control->num_recs %= EEPROM_MAX_RECORD_NUM;
		control->tbl_hdr.tbl_size += EEPROM_TABLE_RECORD_SIZE * num;
		if (control->tbl_hdr.tbl_size > EEPROM_SIZE_BYTES)
			control->tbl_hdr.tbl_size = EEPROM_TABLE_HEADER_SIZE +
			control->num_recs * EEPROM_TABLE_RECORD_SIZE;

		__update_tbl_checksum(control, records, num, old_hdr_byte_sum);

		__update_table_header(control, buffs);
	} else if (!__validate_tbl_checksum(control, records, num)) {
		DRM_WARN("EEPROM Table checksum mismatch!");
		/* TODO Uncomment when EEPROM read/write is relliable */
		/* ret = -EIO; */
	}

free_msgs:
	kfree(msgs);

free_buff:
	kfree(buffs);

	mutex_unlock(&control->tbl_mutex);

	return ret == num ? 0 : -EIO;
}

inline uint32_t amdgpu_ras_eeprom_get_record_max_length(void)
{
	return EEPROM_MAX_RECORD_NUM;
}

/* Used for testing if bugs encountered */
#if 0
void amdgpu_ras_eeprom_test(struct amdgpu_ras_eeprom_control *control)
{
	int i;
	struct eeprom_table_record *recs = kcalloc(1, sizeof(*recs), GFP_KERNEL);

	if (!recs)
		return;

	for (i = 0; i < 1 ; i++) {
		recs[i].address = 0xdeadbeef;
		recs[i].retired_page = i;
	}

	if (!amdgpu_ras_eeprom_process_recods(control, recs, true, 1)) {

		memset(recs, 0, sizeof(*recs) * 1);

		control->next_addr = EEPROM_RECORD_START;

		if (!amdgpu_ras_eeprom_process_recods(control, recs, false, 1)) {
			for (i = 0; i < 1; i++)
				DRM_INFO("rec.address :0x%llx, rec.retired_page :%llu",
					 recs[i].address, recs[i].retired_page);
		} else
			DRM_ERROR("Failed in reading from table");

	} else
		DRM_ERROR("Failed in writing to table");
}
#endif<|MERGE_RESOLUTION|>--- conflicted
+++ resolved
@@ -30,10 +30,7 @@
 #define EEPROM_I2C_TARGET_ADDR_VEGA20		0xA0
 #define EEPROM_I2C_TARGET_ADDR_ARCTURUS		0xA8
 #define EEPROM_I2C_TARGET_ADDR_ARCTURUS_D342	0xA0
-<<<<<<< HEAD
-=======
 #define EEPROM_I2C_TARGET_ADDR_SIENNA_CICHLID   0xA0
->>>>>>> 7505c06d
 
 /*
  * The 2 macros bellow represent the actual size in bytes that
