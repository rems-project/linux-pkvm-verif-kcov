/*
 * usbvision-core.c - driver for NT100x USB video capture devices
 *
 *
 * Copyright (c) 1999-2005 Joerg Heckenbach <joerg@heckenbach-aw.de>
 *                         Dwaine Garden <dwainegarden@rogers.com>
 *
 * This module is part of usbvision driver project.
 * Updates to driver completed by Dwaine P. Garden
 *
 * This program is free software; you can redistribute it and/or modify
 * it under the terms of the GNU General Public License as published by
 * the Free Software Foundation; either version 2 of the License, or
 * (at your option) any later version.
 *
 * This program is distributed in the hope that it will be useful,
 * but WITHOUT ANY WARRANTY; without even the implied warranty of
 * MERCHANTABILITY or FITNESS FOR A PARTICULAR PURPOSE.  See the
 * GNU General Public License for more details.
 *
 * You should have received a copy of the GNU General Public License
 * along with this program; if not, write to the Free Software
 * Foundation, Inc., 675 Mass Ave, Cambridge, MA 02139, USA.
 */

#include <linux/kernel.h>
#include <linux/list.h>
#include <linux/timer.h>
#include <linux/slab.h>
#include <linux/mm.h>
#include <linux/utsname.h>
#include <linux/highmem.h>
#include <linux/vmalloc.h>
#include <linux/module.h>
#include <linux/init.h>
#include <linux/spinlock.h>
#include <asm/io.h>
#include <linux/videodev2.h>
#include <linux/i2c.h>

#include <media/saa7115.h>
#include <media/v4l2-common.h>
#include <media/tuner.h>

#include <linux/workqueue.h>

#include "usbvision.h"

static unsigned int core_debug;
module_param(core_debug,int,0644);
MODULE_PARM_DESC(core_debug,"enable debug messages [core]");

static unsigned int force_testpattern;
module_param(force_testpattern,int,0644);
MODULE_PARM_DESC(force_testpattern,"enable test pattern display [core]");

static int adjustCompression = 1;	/* Set the compression to be adaptive */
module_param(adjustCompression, int, 0444);
MODULE_PARM_DESC(adjustCompression, " Set the ADPCM compression for the device.  Default: 1 (On)");

/* To help people with Black and White output with using s-video input.
 * Some cables and input device are wired differently. */
static int SwitchSVideoInput;
module_param(SwitchSVideoInput, int, 0444);
MODULE_PARM_DESC(SwitchSVideoInput, " Set the S-Video input.  Some cables and input device are wired differently. Default: 0 (Off)");

static unsigned int adjust_X_Offset = -1;
module_param(adjust_X_Offset, int, 0644);
MODULE_PARM_DESC(adjust_X_Offset, "adjust X offset display [core]");

static unsigned int adjust_Y_Offset = -1;
module_param(adjust_Y_Offset, int, 0644);
MODULE_PARM_DESC(adjust_Y_Offset, "adjust Y offset display [core]");


#define	ENABLE_HEXDUMP	0	/* Enable if you need it */


#ifdef USBVISION_DEBUG
	#define PDEBUG(level, fmt, args...) { \
		if (core_debug & (level)) \
			printk(KERN_INFO KBUILD_MODNAME ":[%s:%d] " fmt, \
				__func__, __LINE__ , ## args); \
	}
#else
	#define PDEBUG(level, fmt, args...) do {} while(0)
#endif

#define DBG_HEADER	1<<0
#define DBG_IRQ		1<<1
#define DBG_ISOC	1<<2
#define DBG_PARSE	1<<3
#define DBG_SCRATCH	1<<4
#define DBG_FUNC	1<<5

static const int max_imgwidth = MAX_FRAME_WIDTH;
static const int max_imgheight = MAX_FRAME_HEIGHT;
static const int min_imgwidth = MIN_FRAME_WIDTH;
static const int min_imgheight = MIN_FRAME_HEIGHT;

/* The value of 'scratch_buf_size' affects quality of the picture
 * in many ways. Shorter buffers may cause loss of data when client
 * is too slow. Larger buffers are memory-consuming and take longer
 * to work with. This setting can be adjusted, but the default value
 * should be OK for most desktop users.
 */
#define DEFAULT_SCRATCH_BUF_SIZE	(0x20000)		// 128kB memory scratch buffer
static const int scratch_buf_size = DEFAULT_SCRATCH_BUF_SIZE;

// Function prototypes
static int usbvision_request_intra (struct usb_usbvision *usbvision);
static int usbvision_unrequest_intra (struct usb_usbvision *usbvision);
static int usbvision_adjust_compression (struct usb_usbvision *usbvision);
static int usbvision_measure_bandwidth (struct usb_usbvision *usbvision);

/*******************************/
/* Memory management functions */
/*******************************/

/*
 * Here we want the physical address of the memory.
 * This is used when initializing the contents of the area.
 */

static void *usbvision_rvmalloc(unsigned long size)
{
	void *mem;
	unsigned long adr;

	size = PAGE_ALIGN(size);
	mem = vmalloc_32(size);
	if (!mem)
		return NULL;

	memset(mem, 0, size); /* Clear the ram out, no junk to the user */
	adr = (unsigned long) mem;
	while (size > 0) {
		SetPageReserved(vmalloc_to_page((void *)adr));
		adr += PAGE_SIZE;
		size -= PAGE_SIZE;
	}

	return mem;
}

static void usbvision_rvfree(void *mem, unsigned long size)
{
	unsigned long adr;

	if (!mem)
		return;

	size = PAGE_ALIGN(size);

	adr = (unsigned long) mem;
	while ((long) size > 0) {
		ClearPageReserved(vmalloc_to_page((void *)adr));
		adr += PAGE_SIZE;
		size -= PAGE_SIZE;
	}

	vfree(mem);
}


#if ENABLE_HEXDUMP
static void usbvision_hexdump(const unsigned char *data, int len)
{
	char tmp[80];
	int i, k;

	for (i = k = 0; len > 0; i++, len--) {
		if (i > 0 && (i % 16 == 0)) {
			printk("%s\n", tmp);
			k = 0;
		}
		k += sprintf(&tmp[k], "%02x ", data[i]);
	}
	if (k > 0)
		printk("%s\n", tmp);
}
#endif

/********************************
 * scratch ring buffer handling
 ********************************/
static int scratch_len(struct usb_usbvision *usbvision)    /*This returns the amount of data actually in the buffer */
{
	int len = usbvision->scratch_write_ptr - usbvision->scratch_read_ptr;
	if (len < 0) {
		len += scratch_buf_size;
	}
	PDEBUG(DBG_SCRATCH, "scratch_len() = %d\n", len);

	return len;
}


/* This returns the free space left in the buffer */
static int scratch_free(struct usb_usbvision *usbvision)
{
	int free = usbvision->scratch_read_ptr - usbvision->scratch_write_ptr;
	if (free <= 0) {
		free += scratch_buf_size;
	}
	if (free) {
		free -= 1;							/* at least one byte in the buffer must */
										/* left blank, otherwise there is no chance to differ between full and empty */
	}
	PDEBUG(DBG_SCRATCH, "return %d\n", free);

	return free;
}


/* This puts data into the buffer */
static int scratch_put(struct usb_usbvision *usbvision, unsigned char *data,
		       int len)
{
	int len_part;

	if (usbvision->scratch_write_ptr + len < scratch_buf_size) {
		memcpy(usbvision->scratch + usbvision->scratch_write_ptr, data, len);
		usbvision->scratch_write_ptr += len;
	}
	else {
		len_part = scratch_buf_size - usbvision->scratch_write_ptr;
		memcpy(usbvision->scratch + usbvision->scratch_write_ptr, data, len_part);
		if (len == len_part) {
			usbvision->scratch_write_ptr = 0;			/* just set write_ptr to zero */
		}
		else {
			memcpy(usbvision->scratch, data + len_part, len - len_part);
			usbvision->scratch_write_ptr = len - len_part;
		}
	}

	PDEBUG(DBG_SCRATCH, "len=%d, new write_ptr=%d\n", len, usbvision->scratch_write_ptr);

	return len;
}

/* This marks the write_ptr as position of new frame header */
static void scratch_mark_header(struct usb_usbvision *usbvision)
{
	PDEBUG(DBG_SCRATCH, "header at write_ptr=%d\n", usbvision->scratch_headermarker_write_ptr);

	usbvision->scratch_headermarker[usbvision->scratch_headermarker_write_ptr] =
				usbvision->scratch_write_ptr;
	usbvision->scratch_headermarker_write_ptr += 1;
	usbvision->scratch_headermarker_write_ptr %= USBVISION_NUM_HEADERMARKER;
}

/* This gets data from the buffer at the given "ptr" position */
static int scratch_get_extra(struct usb_usbvision *usbvision,
			     unsigned char *data, int *ptr, int len)
{
	int len_part;
	if (*ptr + len < scratch_buf_size) {
		memcpy(data, usbvision->scratch + *ptr, len);
		*ptr += len;
	}
	else {
		len_part = scratch_buf_size - *ptr;
		memcpy(data, usbvision->scratch + *ptr, len_part);
		if (len == len_part) {
			*ptr = 0;							/* just set the y_ptr to zero */
		}
		else {
			memcpy(data + len_part, usbvision->scratch, len - len_part);
			*ptr = len - len_part;
		}
	}

	PDEBUG(DBG_SCRATCH, "len=%d, new ptr=%d\n", len, *ptr);

	return len;
}


/* This sets the scratch extra read pointer */
static void scratch_set_extra_ptr(struct usb_usbvision *usbvision, int *ptr,
				  int len)
{
	*ptr = (usbvision->scratch_read_ptr + len)%scratch_buf_size;

	PDEBUG(DBG_SCRATCH, "ptr=%d\n", *ptr);
}


/*This increments the scratch extra read pointer */
static void scratch_inc_extra_ptr(int *ptr, int len)
{
	*ptr = (*ptr + len) % scratch_buf_size;

	PDEBUG(DBG_SCRATCH, "ptr=%d\n", *ptr);
}


/* This gets data from the buffer */
static int scratch_get(struct usb_usbvision *usbvision, unsigned char *data,
		       int len)
{
	int len_part;
	if (usbvision->scratch_read_ptr + len < scratch_buf_size) {
		memcpy(data, usbvision->scratch + usbvision->scratch_read_ptr, len);
		usbvision->scratch_read_ptr += len;
	}
	else {
		len_part = scratch_buf_size - usbvision->scratch_read_ptr;
		memcpy(data, usbvision->scratch + usbvision->scratch_read_ptr, len_part);
		if (len == len_part) {
			usbvision->scratch_read_ptr = 0;				/* just set the read_ptr to zero */
		}
		else {
			memcpy(data + len_part, usbvision->scratch, len - len_part);
			usbvision->scratch_read_ptr = len - len_part;
		}
	}

	PDEBUG(DBG_SCRATCH, "len=%d, new read_ptr=%d\n", len, usbvision->scratch_read_ptr);

	return len;
}


/* This sets read pointer to next header and returns it */
static int scratch_get_header(struct usb_usbvision *usbvision,
			      struct usbvision_frame_header *header)
{
	int errCode = 0;

	PDEBUG(DBG_SCRATCH, "from read_ptr=%d", usbvision->scratch_headermarker_read_ptr);

	while (usbvision->scratch_headermarker_write_ptr -
		usbvision->scratch_headermarker_read_ptr != 0) {
		usbvision->scratch_read_ptr =
			usbvision->scratch_headermarker[usbvision->scratch_headermarker_read_ptr];
		usbvision->scratch_headermarker_read_ptr += 1;
		usbvision->scratch_headermarker_read_ptr %= USBVISION_NUM_HEADERMARKER;
		scratch_get(usbvision, (unsigned char *)header, USBVISION_HEADER_LENGTH);
		if ((header->magic_1 == USBVISION_MAGIC_1)
			 && (header->magic_2 == USBVISION_MAGIC_2)
			 && (header->headerLength == USBVISION_HEADER_LENGTH)) {
			errCode = USBVISION_HEADER_LENGTH;
			header->frameWidth  = header->frameWidthLo  + (header->frameWidthHi << 8);
			header->frameHeight = header->frameHeightLo + (header->frameHeightHi << 8);
			break;
		}
	}

	return errCode;
}


/*This removes len bytes of old data from the buffer */
static void scratch_rm_old(struct usb_usbvision *usbvision, int len)
{

	usbvision->scratch_read_ptr += len;
	usbvision->scratch_read_ptr %= scratch_buf_size;
	PDEBUG(DBG_SCRATCH, "read_ptr is now %d\n", usbvision->scratch_read_ptr);
}


/*This resets the buffer - kills all data in it too */
static void scratch_reset(struct usb_usbvision *usbvision)
{
	PDEBUG(DBG_SCRATCH, "\n");

	usbvision->scratch_read_ptr = 0;
	usbvision->scratch_write_ptr = 0;
	usbvision->scratch_headermarker_read_ptr = 0;
	usbvision->scratch_headermarker_write_ptr = 0;
	usbvision->isocstate = IsocState_NoFrame;
}

int usbvision_scratch_alloc(struct usb_usbvision *usbvision)
{
	usbvision->scratch = vmalloc_32(scratch_buf_size);
	scratch_reset(usbvision);
	if(usbvision->scratch == NULL) {
		dev_err(&usbvision->dev->dev,
			"%s: unable to allocate %d bytes for scratch\n",
				__func__, scratch_buf_size);
		return -ENOMEM;
	}
	return 0;
}

void usbvision_scratch_free(struct usb_usbvision *usbvision)
{
	if (usbvision->scratch != NULL) {
		vfree(usbvision->scratch);
		usbvision->scratch = NULL;
	}
}

/*
 * usbvision_testpattern()
 *
 * Procedure forms a test pattern (yellow grid on blue background).
 *
 * Parameters:
 * fullframe:   if TRUE then entire frame is filled, otherwise the procedure
 *		continues from the current scanline.
 * pmode	0: fill the frame with solid blue color (like on VCR or TV)
 *		1: Draw a colored grid
 *
 */
static void usbvision_testpattern(struct usb_usbvision *usbvision,
				  int fullframe, int pmode)
{
	static const char proc[] = "usbvision_testpattern";
	struct usbvision_frame *frame;
	unsigned char *f;
	int num_cell = 0;
	int scan_length = 0;
	static int num_pass;

	if (usbvision == NULL) {
		printk(KERN_ERR "%s: usbvision == NULL\n", proc);
		return;
	}
	if (usbvision->curFrame == NULL) {
		printk(KERN_ERR "%s: usbvision->curFrame is NULL.\n", proc);
		return;
	}

	/* Grab the current frame */
	frame = usbvision->curFrame;

	/* Optionally start at the beginning */
	if (fullframe) {
		frame->curline = 0;
		frame->scanlength = 0;
	}

	/* Form every scan line */
	for (; frame->curline < frame->frmheight; frame->curline++) {
		int i;

		f = frame->data + (usbvision->curwidth * 3 * frame->curline);
		for (i = 0; i < usbvision->curwidth; i++) {
			unsigned char cb = 0x80;
			unsigned char cg = 0;
			unsigned char cr = 0;

			if (pmode == 1) {
				if (frame->curline % 32 == 0)
					cb = 0, cg = cr = 0xFF;
				else if (i % 32 == 0) {
					if (frame->curline % 32 == 1)
						num_cell++;
					cb = 0, cg = cr = 0xFF;
				} else {
					cb =
					    ((num_cell * 7) +
					     num_pass) & 0xFF;
					cg =
					    ((num_cell * 5) +
					     num_pass * 2) & 0xFF;
					cr =
					    ((num_cell * 3) +
					     num_pass * 3) & 0xFF;
				}
			} else {
				/* Just the blue screen */
			}

			*f++ = cb;
			*f++ = cg;
			*f++ = cr;
			scan_length += 3;
		}
	}

	frame->grabstate = FrameState_Done;
	frame->scanlength += scan_length;
	++num_pass;

}

/*
 * usbvision_decompress_alloc()
 *
 * allocates intermediate buffer for decompression
 */
int usbvision_decompress_alloc(struct usb_usbvision *usbvision)
{
	int IFB_size = MAX_FRAME_WIDTH * MAX_FRAME_HEIGHT * 3 / 2;
	usbvision->IntraFrameBuffer = vmalloc_32(IFB_size);
	if (usbvision->IntraFrameBuffer == NULL) {
		dev_err(&usbvision->dev->dev,
			"%s: unable to allocate %d for compr. frame buffer\n",
				__func__, IFB_size);
		return -ENOMEM;
	}
	return 0;
}

/*
 * usbvision_decompress_free()
 *
 * frees intermediate buffer for decompression
 */
void usbvision_decompress_free(struct usb_usbvision *usbvision)
{
	if (usbvision->IntraFrameBuffer != NULL) {
		vfree(usbvision->IntraFrameBuffer);
		usbvision->IntraFrameBuffer = NULL;
	}
}

/************************************************************
 * Here comes the data parsing stuff that is run as interrupt
 ************************************************************/
/*
 * usbvision_find_header()
 *
 * Locate one of supported header markers in the scratch buffer.
 */
static enum ParseState usbvision_find_header(struct usb_usbvision *usbvision)
{
	struct usbvision_frame *frame;
	int foundHeader = 0;

	frame = usbvision->curFrame;

	while (scratch_get_header(usbvision, &frame->isocHeader) == USBVISION_HEADER_LENGTH) {
		// found header in scratch
		PDEBUG(DBG_HEADER, "found header: 0x%02x%02x %d %d %d %d %#x 0x%02x %u %u",
				frame->isocHeader.magic_2,
				frame->isocHeader.magic_1,
				frame->isocHeader.headerLength,
				frame->isocHeader.frameNum,
				frame->isocHeader.framePhase,
				frame->isocHeader.frameLatency,
				frame->isocHeader.dataFormat,
				frame->isocHeader.formatParam,
				frame->isocHeader.frameWidth,
				frame->isocHeader.frameHeight);

		if (usbvision->requestIntra) {
			if (frame->isocHeader.formatParam & 0x80) {
				foundHeader = 1;
				usbvision->lastIsocFrameNum = -1; // do not check for lost frames this time
				usbvision_unrequest_intra(usbvision);
				break;
			}
		}
		else {
			foundHeader = 1;
			break;
		}
	}

	if (foundHeader) {
		frame->frmwidth = frame->isocHeader.frameWidth * usbvision->stretch_width;
		frame->frmheight = frame->isocHeader.frameHeight * usbvision->stretch_height;
		frame->v4l2_linesize = (frame->frmwidth * frame->v4l2_format.depth)>> 3;
	}
	else { // no header found
		PDEBUG(DBG_HEADER, "skipping scratch data, no header");
		scratch_reset(usbvision);
		return ParseState_EndParse;
	}

	// found header
	if (frame->isocHeader.dataFormat==ISOC_MODE_COMPRESS) {
		//check isocHeader.frameNum for lost frames
		if (usbvision->lastIsocFrameNum >= 0) {
			if (((usbvision->lastIsocFrameNum + 1) % 32) != frame->isocHeader.frameNum) {
				// unexpected frame drop: need to request new intra frame
				PDEBUG(DBG_HEADER, "Lost frame before %d on USB", frame->isocHeader.frameNum);
				usbvision_request_intra(usbvision);
				return ParseState_NextFrame;
			}
		}
		usbvision->lastIsocFrameNum = frame->isocHeader.frameNum;
	}
	usbvision->header_count++;
	frame->scanstate = ScanState_Lines;
	frame->curline = 0;

	if (force_testpattern) {
		usbvision_testpattern(usbvision, 1, 1);
		return ParseState_NextFrame;
	}
	return ParseState_Continue;
}

static enum ParseState usbvision_parse_lines_422(struct usb_usbvision *usbvision,
					   long *pcopylen)
{
	volatile struct usbvision_frame *frame;
	unsigned char *f;
	int len;
	int i;
	unsigned char yuyv[4]={180, 128, 10, 128}; // YUV components
	unsigned char rv, gv, bv;	// RGB components
	int clipmask_index, bytes_per_pixel;
	int stretch_bytes, clipmask_add;

	frame  = usbvision->curFrame;
	f = frame->data + (frame->v4l2_linesize * frame->curline);

	/* Make sure there's enough data for the entire line */
	len = (frame->isocHeader.frameWidth * 2)+5;
	if (scratch_len(usbvision) < len) {
		PDEBUG(DBG_PARSE, "out of data in line %d, need %u.\n", frame->curline, len);
		return ParseState_Out;
	}

	if ((frame->curline + 1) >= frame->frmheight) {
		return ParseState_NextFrame;
	}

	bytes_per_pixel = frame->v4l2_format.bytes_per_pixel;
	stretch_bytes = (usbvision->stretch_width - 1) * bytes_per_pixel;
	clipmask_index = frame->curline * MAX_FRAME_WIDTH;
	clipmask_add = usbvision->stretch_width;

	for (i = 0; i < frame->frmwidth; i+=(2 * usbvision->stretch_width)) {

		scratch_get(usbvision, &yuyv[0], 4);

		if (frame->v4l2_format.format == V4L2_PIX_FMT_YUYV) {
			*f++ = yuyv[0]; // Y
			*f++ = yuyv[3]; // U
		}
		else {

			YUV_TO_RGB_BY_THE_BOOK(yuyv[0], yuyv[1], yuyv[3], rv, gv, bv);
			switch (frame->v4l2_format.format) {
			case V4L2_PIX_FMT_RGB565:
				*f++ = (0x1F & rv) |
					(0xE0 & (gv << 5));
				*f++ = (0x07 & (gv >> 3)) |
					(0xF8 &  bv);
				break;
			case V4L2_PIX_FMT_RGB24:
				*f++ = rv;
				*f++ = gv;
				*f++ = bv;
				break;
			case V4L2_PIX_FMT_RGB32:
				*f++ = rv;
				*f++ = gv;
				*f++ = bv;
				f++;
				break;
			case V4L2_PIX_FMT_RGB555:
				*f++ = (0x1F & rv) |
					(0xE0 & (gv << 5));
				*f++ = (0x03 & (gv >> 3)) |
					(0x7C & (bv << 2));
				break;
			}
		}
		clipmask_index += clipmask_add;
		f += stretch_bytes;

		if (frame->v4l2_format.format == V4L2_PIX_FMT_YUYV) {
			*f++ = yuyv[2]; // Y
			*f++ = yuyv[1]; // V
		}
		else {

			YUV_TO_RGB_BY_THE_BOOK(yuyv[2], yuyv[1], yuyv[3], rv, gv, bv);
			switch (frame->v4l2_format.format) {
			case V4L2_PIX_FMT_RGB565:
				*f++ = (0x1F & rv) |
					(0xE0 & (gv << 5));
				*f++ = (0x07 & (gv >> 3)) |
					(0xF8 &  bv);
				break;
			case V4L2_PIX_FMT_RGB24:
				*f++ = rv;
				*f++ = gv;
				*f++ = bv;
				break;
			case V4L2_PIX_FMT_RGB32:
				*f++ = rv;
				*f++ = gv;
				*f++ = bv;
				f++;
				break;
			case V4L2_PIX_FMT_RGB555:
				*f++ = (0x1F & rv) |
					(0xE0 & (gv << 5));
				*f++ = (0x03 & (gv >> 3)) |
					(0x7C & (bv << 2));
				break;
			}
		}
		clipmask_index += clipmask_add;
		f += stretch_bytes;
	}

	frame->curline += usbvision->stretch_height;
	*pcopylen += frame->v4l2_linesize * usbvision->stretch_height;

	if (frame->curline >= frame->frmheight) {
		return ParseState_NextFrame;
	}
	else {
		return ParseState_Continue;
	}
}

/* The decompression routine  */
static int usbvision_decompress(struct usb_usbvision *usbvision,unsigned char *Compressed,
								unsigned char *Decompressed, int *StartPos,
								int *BlockTypeStartPos, int Len)
{
	int RestPixel, Idx, MaxPos, Pos, ExtraPos, BlockLen, BlockTypePos, BlockTypeLen;
	unsigned char BlockByte, BlockCode, BlockType, BlockTypeByte, Integrator;

	Integrator = 0;
	Pos = *StartPos;
	BlockTypePos = *BlockTypeStartPos;
	MaxPos = 396; //Pos + Len;
	ExtraPos = Pos;
	BlockLen = 0;
	BlockByte = 0;
	BlockCode = 0;
	BlockType = 0;
	BlockTypeByte = 0;
	BlockTypeLen = 0;
	RestPixel = Len;

	for (Idx = 0; Idx < Len; Idx++) {

		if (BlockLen == 0) {
			if (BlockTypeLen==0) {
				BlockTypeByte = Compressed[BlockTypePos];
				BlockTypePos++;
				BlockTypeLen = 4;
			}
			BlockType = (BlockTypeByte & 0xC0) >> 6;

			//statistic:
			usbvision->ComprBlockTypes[BlockType]++;

			Pos = ExtraPos;
			if (BlockType == 0) {
				if(RestPixel >= 24) {
					Idx += 23;
					RestPixel -= 24;
					Integrator = Decompressed[Idx];
				} else {
					Idx += RestPixel - 1;
					RestPixel = 0;
				}
			} else {
				BlockCode = Compressed[Pos];
				Pos++;
				if (RestPixel >= 24) {
					BlockLen  = 24;
				} else {
					BlockLen = RestPixel;
				}
				RestPixel -= BlockLen;
				ExtraPos = Pos + (BlockLen / 4);
			}
			BlockTypeByte <<= 2;
			BlockTypeLen -= 1;
		}
		if (BlockLen > 0) {
			if ((BlockLen%4) == 0) {
				BlockByte = Compressed[Pos];
				Pos++;
			}
			if (BlockType == 1) { //inter Block
				Integrator = Decompressed[Idx];
			}
			switch (BlockByte & 0xC0) {
				case 0x03<<6:
					Integrator += Compressed[ExtraPos];
					ExtraPos++;
					break;
				case 0x02<<6:
					Integrator += BlockCode;
					break;
				case 0x00:
					Integrator -= BlockCode;
					break;
			}
			Decompressed[Idx] = Integrator;
			BlockByte <<= 2;
			BlockLen -= 1;
		}
	}
	*StartPos = ExtraPos;
	*BlockTypeStartPos = BlockTypePos;
	return Idx;
}


/*
 * usbvision_parse_compress()
 *
 * Parse compressed frame from the scratch buffer, put
 * decoded RGB value into the current frame buffer and add the written
 * number of bytes (RGB) to the *pcopylen.
 *
 */
static enum ParseState usbvision_parse_compress(struct usb_usbvision *usbvision,
					   long *pcopylen)
{
#define USBVISION_STRIP_MAGIC		0x5A
#define USBVISION_STRIP_LEN_MAX		400
#define USBVISION_STRIP_HEADER_LEN	3

	struct usbvision_frame *frame;
	unsigned char *f,*u = NULL ,*v = NULL;
	unsigned char StripData[USBVISION_STRIP_LEN_MAX];
	unsigned char StripHeader[USBVISION_STRIP_HEADER_LEN];
	int Idx, IdxEnd, StripLen, StripPtr, StartBlockPos, BlockPos, BlockTypePos;
	int clipmask_index, bytes_per_pixel, rc;
	int imageSize;
	unsigned char rv, gv, bv;
	static unsigned char *Y, *U, *V;

	frame  = usbvision->curFrame;
	imageSize = frame->frmwidth * frame->frmheight;
	if ( (frame->v4l2_format.format == V4L2_PIX_FMT_YUV422P) ||
	     (frame->v4l2_format.format == V4L2_PIX_FMT_YVU420) ) {       // this is a planar format
		//... v4l2_linesize not used here.
		f = frame->data + (frame->width * frame->curline);
	} else
		f = frame->data + (frame->v4l2_linesize * frame->curline);

	if (frame->v4l2_format.format == V4L2_PIX_FMT_YUYV){ //initialise u and v pointers
		// get base of u and b planes add halfoffset

		u = frame->data
			+ imageSize
			+ (frame->frmwidth >>1) * frame->curline ;
		v = u + (imageSize >>1 );

	} else if (frame->v4l2_format.format == V4L2_PIX_FMT_YVU420){

		v = frame->data + imageSize + ((frame->curline* (frame->width))>>2) ;
		u = v + (imageSize >>2) ;
	}

	if (frame->curline == 0) {
		usbvision_adjust_compression(usbvision);
	}

	if (scratch_len(usbvision) < USBVISION_STRIP_HEADER_LEN) {
		return ParseState_Out;
	}

	//get strip header without changing the scratch_read_ptr
	scratch_set_extra_ptr(usbvision, &StripPtr, 0);
	scratch_get_extra(usbvision, &StripHeader[0], &StripPtr,
				USBVISION_STRIP_HEADER_LEN);

	if (StripHeader[0] != USBVISION_STRIP_MAGIC) {
		// wrong strip magic
		usbvision->stripMagicErrors++;
		return ParseState_NextFrame;
	}

	if (frame->curline != (int)StripHeader[2]) {
		//line number missmatch error
		usbvision->stripLineNumberErrors++;
	}

	StripLen = 2 * (unsigned int)StripHeader[1];
	if (StripLen > USBVISION_STRIP_LEN_MAX) {
		// strip overrun
		// I think this never happens
		usbvision_request_intra(usbvision);
	}

	if (scratch_len(usbvision) < StripLen) {
		//there is not enough data for the strip
		return ParseState_Out;
	}

	if (usbvision->IntraFrameBuffer) {
		Y = usbvision->IntraFrameBuffer + frame->frmwidth * frame->curline;
		U = usbvision->IntraFrameBuffer + imageSize + (frame->frmwidth / 2) * (frame->curline / 2);
		V = usbvision->IntraFrameBuffer + imageSize / 4 * 5 + (frame->frmwidth / 2) * (frame->curline / 2);
	}
	else {
		return ParseState_NextFrame;
	}

	bytes_per_pixel = frame->v4l2_format.bytes_per_pixel;
	clipmask_index = frame->curline * MAX_FRAME_WIDTH;

	scratch_get(usbvision, StripData, StripLen);

	IdxEnd = frame->frmwidth;
	BlockTypePos = USBVISION_STRIP_HEADER_LEN;
	StartBlockPos = BlockTypePos + (IdxEnd - 1) / 96 + (IdxEnd / 2 - 1) / 96 + 2;
	BlockPos = StartBlockPos;

	usbvision->BlockPos = BlockPos;

	if ((rc = usbvision_decompress(usbvision, StripData, Y, &BlockPos, &BlockTypePos, IdxEnd)) != IdxEnd) {
		//return ParseState_Continue;
	}
	if (StripLen > usbvision->maxStripLen) {
		usbvision->maxStripLen = StripLen;
	}

	if (frame->curline%2) {
		if ((rc = usbvision_decompress(usbvision, StripData, V, &BlockPos, &BlockTypePos, IdxEnd/2)) != IdxEnd/2) {
		//return ParseState_Continue;
		}
	}
	else {
		if ((rc = usbvision_decompress(usbvision, StripData, U, &BlockPos, &BlockTypePos, IdxEnd/2)) != IdxEnd/2) {
			//return ParseState_Continue;
		}
	}

	if (BlockPos > usbvision->comprBlockPos) {
		usbvision->comprBlockPos = BlockPos;
	}
	if (BlockPos > StripLen) {
		usbvision->stripLenErrors++;
	}

	for (Idx = 0; Idx < IdxEnd; Idx++) {
		if(frame->v4l2_format.format == V4L2_PIX_FMT_YUYV) {
			*f++ = Y[Idx];
			*f++ = Idx & 0x01 ? U[Idx/2] : V[Idx/2];
		}
		else if(frame->v4l2_format.format == V4L2_PIX_FMT_YUV422P) {
			*f++ = Y[Idx];
			if ( Idx & 0x01)
				*u++ = U[Idx>>1] ;
			else
				*v++ = V[Idx>>1];
		}
		else if (frame->v4l2_format.format == V4L2_PIX_FMT_YVU420) {
			*f++ = Y [Idx];
			if ( !((  Idx & 0x01  ) | (  frame->curline & 0x01  )) ){

/* 				 only need do this for 1 in 4 pixels */
/* 				 intraframe buffer is YUV420 format */

				*u++ = U[Idx >>1];
				*v++ = V[Idx >>1];
			}

		}
		else {
			YUV_TO_RGB_BY_THE_BOOK(Y[Idx], U[Idx/2], V[Idx/2], rv, gv, bv);
			switch (frame->v4l2_format.format) {
				case V4L2_PIX_FMT_GREY:
					*f++ = Y[Idx];
					break;
				case V4L2_PIX_FMT_RGB555:
					*f++ = (0x1F & rv) |
						(0xE0 & (gv << 5));
					*f++ = (0x03 & (gv >> 3)) |
						(0x7C & (bv << 2));
					break;
				case V4L2_PIX_FMT_RGB565:
					*f++ = (0x1F & rv) |
						(0xE0 & (gv << 5));
					*f++ = (0x07 & (gv >> 3)) |
						(0xF8 &  bv);
					break;
				case V4L2_PIX_FMT_RGB24:
					*f++ = rv;
					*f++ = gv;
					*f++ = bv;
					break;
				case V4L2_PIX_FMT_RGB32:
					*f++ = rv;
					*f++ = gv;
					*f++ = bv;
					f++;
					break;
			}
		}
		clipmask_index++;
	}
	/* Deal with non-integer no. of bytes for YUV420P */
	if (frame->v4l2_format.format != V4L2_PIX_FMT_YVU420 )
		*pcopylen += frame->v4l2_linesize;
	else
		*pcopylen += frame->curline & 0x01 ? frame->v4l2_linesize : frame->v4l2_linesize << 1;

	frame->curline += 1;

	if (frame->curline >= frame->frmheight) {
		return ParseState_NextFrame;
	}
	else {
		return ParseState_Continue;
	}

}


/*
 * usbvision_parse_lines_420()
 *
 * Parse two lines from the scratch buffer, put
 * decoded RGB value into the current frame buffer and add the written
 * number of bytes (RGB) to the *pcopylen.
 *
 */
static enum ParseState usbvision_parse_lines_420(struct usb_usbvision *usbvision,
					   long *pcopylen)
{
	struct usbvision_frame *frame;
	unsigned char *f_even = NULL, *f_odd = NULL;
	unsigned int pixel_per_line, block;
	int pixel, block_split;
	int y_ptr, u_ptr, v_ptr, y_odd_offset;
	const int   y_block_size = 128;
	const int  uv_block_size = 64;
	const int sub_block_size = 32;
	const int y_step[] = { 0, 0, 0, 2 },  y_step_size = 4;
	const int uv_step[]= { 0, 0, 0, 4 }, uv_step_size = 4;
	unsigned char y[2], u, v;	/* YUV components */
	int y_, u_, v_, vb, uvg, ur;
	int r_, g_, b_;			/* RGB components */
	unsigned char g;
	int clipmask_even_index, clipmask_odd_index, bytes_per_pixel;
	int clipmask_add, stretch_bytes;

	frame  = usbvision->curFrame;
	f_even = frame->data + (frame->v4l2_linesize * frame->curline);
	f_odd  = f_even + frame->v4l2_linesize * usbvision->stretch_height;

	/* Make sure there's enough data for the entire line */
	/* In this mode usbvision transfer 3 bytes for every 2 pixels */
	/* I need two lines to decode the color */
	bytes_per_pixel = frame->v4l2_format.bytes_per_pixel;
	stretch_bytes = (usbvision->stretch_width - 1) * bytes_per_pixel;
	clipmask_even_index = frame->curline * MAX_FRAME_WIDTH;
	clipmask_odd_index  = clipmask_even_index + MAX_FRAME_WIDTH;
	clipmask_add = usbvision->stretch_width;
	pixel_per_line = frame->isocHeader.frameWidth;

	if (scratch_len(usbvision) < (int)pixel_per_line * 3) {
		//printk(KERN_DEBUG "out of data, need %d\n", len);
		return ParseState_Out;
	}

	if ((frame->curline + 1) >= frame->frmheight) {
		return ParseState_NextFrame;
	}

	block_split = (pixel_per_line%y_block_size) ? 1 : 0;	//are some blocks splitted into different lines?

	y_odd_offset = (pixel_per_line / y_block_size) * (y_block_size + uv_block_size)
			+ block_split * uv_block_size;

	scratch_set_extra_ptr(usbvision, &y_ptr, y_odd_offset);
	scratch_set_extra_ptr(usbvision, &u_ptr, y_block_size);
	scratch_set_extra_ptr(usbvision, &v_ptr, y_odd_offset
			+ (4 - block_split) * sub_block_size);

	for (block = 0; block < (pixel_per_line / sub_block_size);
	     block++) {


		for (pixel = 0; pixel < sub_block_size; pixel +=2) {
			scratch_get(usbvision, &y[0], 2);
			scratch_get_extra(usbvision, &u, &u_ptr, 1);
			scratch_get_extra(usbvision, &v, &v_ptr, 1);

			//I don't use the YUV_TO_RGB macro for better performance
			v_ = v - 128;
			u_ = u - 128;
			vb =              132252 * v_;
			uvg= -53281 * u_ - 25625 * v_;
			ur = 104595 * u_;

			if(frame->v4l2_format.format == V4L2_PIX_FMT_YUYV) {
				*f_even++ = y[0];
				*f_even++ = v;
			}
			else {
				y_ = 76284 * (y[0] - 16);

				b_ = (y_ + vb) >> 16;
				g_ = (y_ + uvg)>> 16;
				r_ = (y_ + ur) >> 16;

				switch (frame->v4l2_format.format) {
				case V4L2_PIX_FMT_RGB565:
					g = LIMIT_RGB(g_);
					*f_even++ =
						(0x1F & LIMIT_RGB(r_)) |
						(0xE0 & (g << 5));
					*f_even++ =
						(0x07 & (g >> 3)) |
						(0xF8 &  LIMIT_RGB(b_));
					break;
				case V4L2_PIX_FMT_RGB24:
					*f_even++ = LIMIT_RGB(r_);
					*f_even++ = LIMIT_RGB(g_);
					*f_even++ = LIMIT_RGB(b_);
					break;
				case V4L2_PIX_FMT_RGB32:
					*f_even++ = LIMIT_RGB(r_);
					*f_even++ = LIMIT_RGB(g_);
					*f_even++ = LIMIT_RGB(b_);
					f_even++;
					break;
				case V4L2_PIX_FMT_RGB555:
					g = LIMIT_RGB(g_);
					*f_even++ = (0x1F & LIMIT_RGB(r_)) |
						(0xE0 & (g << 5));
					*f_even++ = (0x03 & (g >> 3)) |
						(0x7C & (LIMIT_RGB(b_) << 2));
					break;
				}
			}
			clipmask_even_index += clipmask_add;
			f_even += stretch_bytes;

			if(frame->v4l2_format.format == V4L2_PIX_FMT_YUYV) {
				*f_even++ = y[1];
				*f_even++ = u;
			}
			else {
				y_ = 76284 * (y[1] - 16);

				b_ = (y_ + vb) >> 16;
				g_ = (y_ + uvg)>> 16;
				r_ = (y_ + ur) >> 16;

				switch (frame->v4l2_format.format) {
				case V4L2_PIX_FMT_RGB565:
					g = LIMIT_RGB(g_);
					*f_even++ =
						(0x1F & LIMIT_RGB(r_)) |
						(0xE0 & (g << 5));
					*f_even++ =
						(0x07 & (g >> 3)) |
						(0xF8 &  LIMIT_RGB(b_));
					break;
				case V4L2_PIX_FMT_RGB24:
					*f_even++ = LIMIT_RGB(r_);
					*f_even++ = LIMIT_RGB(g_);
					*f_even++ = LIMIT_RGB(b_);
					break;
				case V4L2_PIX_FMT_RGB32:
					*f_even++ = LIMIT_RGB(r_);
					*f_even++ = LIMIT_RGB(g_);
					*f_even++ = LIMIT_RGB(b_);
					f_even++;
					break;
				case V4L2_PIX_FMT_RGB555:
					g = LIMIT_RGB(g_);
					*f_even++ = (0x1F & LIMIT_RGB(r_)) |
						(0xE0 & (g << 5));
					*f_even++ = (0x03 & (g >> 3)) |
						(0x7C & (LIMIT_RGB(b_) << 2));
					break;
				}
			}
			clipmask_even_index += clipmask_add;
			f_even += stretch_bytes;

			scratch_get_extra(usbvision, &y[0], &y_ptr, 2);

			if(frame->v4l2_format.format == V4L2_PIX_FMT_YUYV) {
				*f_odd++ = y[0];
				*f_odd++ = v;
			}
			else {
				y_ = 76284 * (y[0] - 16);

				b_ = (y_ + vb) >> 16;
				g_ = (y_ + uvg)>> 16;
				r_ = (y_ + ur) >> 16;

				switch (frame->v4l2_format.format) {
				case V4L2_PIX_FMT_RGB565:
					g = LIMIT_RGB(g_);
					*f_odd++ =
						(0x1F & LIMIT_RGB(r_)) |
						(0xE0 & (g << 5));
					*f_odd++ =
						(0x07 & (g >> 3)) |
						(0xF8 &  LIMIT_RGB(b_));
					break;
				case V4L2_PIX_FMT_RGB24:
					*f_odd++ = LIMIT_RGB(r_);
					*f_odd++ = LIMIT_RGB(g_);
					*f_odd++ = LIMIT_RGB(b_);
					break;
				case V4L2_PIX_FMT_RGB32:
					*f_odd++ = LIMIT_RGB(r_);
					*f_odd++ = LIMIT_RGB(g_);
					*f_odd++ = LIMIT_RGB(b_);
					f_odd++;
					break;
				case V4L2_PIX_FMT_RGB555:
					g = LIMIT_RGB(g_);
					*f_odd++ = (0x1F & LIMIT_RGB(r_)) |
						(0xE0 & (g << 5));
					*f_odd++ = (0x03 & (g >> 3)) |
						(0x7C & (LIMIT_RGB(b_) << 2));
					break;
				}
			}
			clipmask_odd_index += clipmask_add;
			f_odd += stretch_bytes;

			if(frame->v4l2_format.format == V4L2_PIX_FMT_YUYV) {
				*f_odd++ = y[1];
				*f_odd++ = u;
			}
			else {
				y_ = 76284 * (y[1] - 16);

				b_ = (y_ + vb) >> 16;
				g_ = (y_ + uvg)>> 16;
				r_ = (y_ + ur) >> 16;

				switch (frame->v4l2_format.format) {
				case V4L2_PIX_FMT_RGB565:
					g = LIMIT_RGB(g_);
					*f_odd++ =
						(0x1F & LIMIT_RGB(r_)) |
						(0xE0 & (g << 5));
					*f_odd++ =
						(0x07 & (g >> 3)) |
						(0xF8 &  LIMIT_RGB(b_));
					break;
				case V4L2_PIX_FMT_RGB24:
					*f_odd++ = LIMIT_RGB(r_);
					*f_odd++ = LIMIT_RGB(g_);
					*f_odd++ = LIMIT_RGB(b_);
					break;
				case V4L2_PIX_FMT_RGB32:
					*f_odd++ = LIMIT_RGB(r_);
					*f_odd++ = LIMIT_RGB(g_);
					*f_odd++ = LIMIT_RGB(b_);
					f_odd++;
					break;
				case V4L2_PIX_FMT_RGB555:
					g = LIMIT_RGB(g_);
					*f_odd++ = (0x1F & LIMIT_RGB(r_)) |
						(0xE0 & (g << 5));
					*f_odd++ = (0x03 & (g >> 3)) |
						(0x7C & (LIMIT_RGB(b_) << 2));
					break;
				}
			}
			clipmask_odd_index += clipmask_add;
			f_odd += stretch_bytes;
		}

		scratch_rm_old(usbvision,y_step[block % y_step_size] * sub_block_size);
		scratch_inc_extra_ptr(&y_ptr, y_step[(block + 2 * block_split) % y_step_size]
				* sub_block_size);
		scratch_inc_extra_ptr(&u_ptr, uv_step[block % uv_step_size]
				* sub_block_size);
		scratch_inc_extra_ptr(&v_ptr, uv_step[(block + 2 * block_split) % uv_step_size]
				* sub_block_size);
	}

	scratch_rm_old(usbvision, pixel_per_line * 3 / 2
			+ block_split * sub_block_size);

	frame->curline += 2 * usbvision->stretch_height;
	*pcopylen += frame->v4l2_linesize * 2 * usbvision->stretch_height;

	if (frame->curline >= frame->frmheight)
		return ParseState_NextFrame;
	else
		return ParseState_Continue;
}

/*
 * usbvision_parse_data()
 *
 * Generic routine to parse the scratch buffer. It employs either
 * usbvision_find_header() or usbvision_parse_lines() to do most
 * of work.
 *
 */
static void usbvision_parse_data(struct usb_usbvision *usbvision)
{
	struct usbvision_frame *frame;
	enum ParseState newstate;
	long copylen = 0;
	unsigned long lock_flags;

	frame = usbvision->curFrame;

	PDEBUG(DBG_PARSE, "parsing len=%d\n", scratch_len(usbvision));

	while (1) {

		newstate = ParseState_Out;
		if (scratch_len(usbvision)) {
			if (frame->scanstate == ScanState_Scanning) {
				newstate = usbvision_find_header(usbvision);
			}
			else if (frame->scanstate == ScanState_Lines) {
				if (usbvision->isocMode == ISOC_MODE_YUV420) {
					newstate = usbvision_parse_lines_420(usbvision, &copylen);
				}
				else if (usbvision->isocMode == ISOC_MODE_YUV422) {
					newstate = usbvision_parse_lines_422(usbvision, &copylen);
				}
				else if (usbvision->isocMode == ISOC_MODE_COMPRESS) {
					newstate = usbvision_parse_compress(usbvision, &copylen);
				}

			}
		}
		if (newstate == ParseState_Continue) {
			continue;
		}
		else if ((newstate == ParseState_NextFrame) || (newstate == ParseState_Out)) {
			break;
		}
		else {
			return;	/* ParseState_EndParse */
		}
	}

	if (newstate == ParseState_NextFrame) {
		frame->grabstate = FrameState_Done;
		do_gettimeofday(&(frame->timestamp));
		frame->sequence = usbvision->frame_num;

		spin_lock_irqsave(&usbvision->queue_lock, lock_flags);
		list_move_tail(&(frame->frame), &usbvision->outqueue);
		usbvision->curFrame = NULL;
		spin_unlock_irqrestore(&usbvision->queue_lock, lock_flags);

		usbvision->frame_num++;

		/* This will cause the process to request another frame. */
		if (waitqueue_active(&usbvision->wait_frame)) {
			PDEBUG(DBG_PARSE, "Wake up !");
			wake_up_interruptible(&usbvision->wait_frame);
		}
	}
	else
		frame->grabstate = FrameState_Grabbing;


	/* Update the frame's uncompressed length. */
	frame->scanlength += copylen;
}


/*
 * Make all of the blocks of data contiguous
 */
static int usbvision_compress_isochronous(struct usb_usbvision *usbvision,
					  struct urb *urb)
{
	unsigned char *packet_data;
	int i, totlen = 0;

	for (i = 0; i < urb->number_of_packets; i++) {
		int packet_len = urb->iso_frame_desc[i].actual_length;
		int packet_stat = urb->iso_frame_desc[i].status;

		packet_data = urb->transfer_buffer + urb->iso_frame_desc[i].offset;

		/* Detect and ignore errored packets */
		if (packet_stat) {	// packet_stat != 0 ?????????????
			PDEBUG(DBG_ISOC, "data error: [%d] len=%d, status=%X", i, packet_len, packet_stat);
			usbvision->isocErrCount++;
			continue;
		}

		/* Detect and ignore empty packets */
		if (packet_len < 0) {
			PDEBUG(DBG_ISOC, "error packet [%d]", i);
			usbvision->isocSkipCount++;
			continue;
		}
		else if (packet_len == 0) {	/* Frame end ????? */
			PDEBUG(DBG_ISOC, "null packet [%d]", i);
			usbvision->isocstate=IsocState_NoFrame;
			usbvision->isocSkipCount++;
			continue;
		}
		else if (packet_len > usbvision->isocPacketSize) {
			PDEBUG(DBG_ISOC, "packet[%d] > isocPacketSize", i);
			usbvision->isocSkipCount++;
			continue;
		}

		PDEBUG(DBG_ISOC, "packet ok [%d] len=%d", i, packet_len);

		if (usbvision->isocstate==IsocState_NoFrame) { //new frame begins
			usbvision->isocstate=IsocState_InFrame;
			scratch_mark_header(usbvision);
			usbvision_measure_bandwidth(usbvision);
			PDEBUG(DBG_ISOC, "packet with header");
		}

		/*
		 * If usbvision continues to feed us with data but there is no
		 * consumption (if, for example, V4L client fell asleep) we
		 * may overflow the buffer. We have to move old data over to
		 * free room for new data. This is bad for old data. If we
		 * just drop new data then it's bad for new data... choose
		 * your favorite evil here.
		 */
		if (scratch_free(usbvision) < packet_len) {

			usbvision->scratch_ovf_count++;
			PDEBUG(DBG_ISOC, "scratch buf overflow! scr_len: %d, n: %d",
			       scratch_len(usbvision), packet_len);
			scratch_rm_old(usbvision, packet_len - scratch_free(usbvision));
		}

		/* Now we know that there is enough room in scratch buffer */
		scratch_put(usbvision, packet_data, packet_len);
		totlen += packet_len;
		usbvision->isocDataCount += packet_len;
		usbvision->isocPacketCount++;
	}
#if ENABLE_HEXDUMP
	if (totlen > 0) {
		static int foo;
		if (foo < 1) {
			printk(KERN_DEBUG "+%d.\n", usbvision->scratchlen);
			usbvision_hexdump(data0, (totlen > 64) ? 64 : totlen);
			++foo;
		}
	}
#endif
 return totlen;
}

static void usbvision_isocIrq(struct urb *urb)
{
	int errCode = 0;
	int len;
	struct usb_usbvision *usbvision = urb->context;
	int i;
	unsigned long startTime = jiffies;
	struct usbvision_frame **f;

	/* We don't want to do anything if we are about to be removed! */
	if (!USBVISION_IS_OPERATIONAL(usbvision))
		return;

	/* any urb with wrong status is ignored without acknowledgement */
	if (urb->status == -ENOENT) {
		return;
	}

	f = &usbvision->curFrame;

	/* Manage streaming interruption */
	if (usbvision->streaming == Stream_Interrupt) {
		usbvision->streaming = Stream_Idle;
		if ((*f)) {
			(*f)->grabstate = FrameState_Ready;
			(*f)->scanstate = ScanState_Scanning;
		}
		PDEBUG(DBG_IRQ, "stream interrupted");
		wake_up_interruptible(&usbvision->wait_stream);
	}

	/* Copy the data received into our scratch buffer */
	len = usbvision_compress_isochronous(usbvision, urb);

	usbvision->isocUrbCount++;
	usbvision->urb_length = len;

	if (usbvision->streaming == Stream_On) {

		/* If we collected enough data let's parse! */
		if ((scratch_len(usbvision) > USBVISION_HEADER_LENGTH) &&
		    (!list_empty(&(usbvision->inqueue))) ) {
			if (!(*f)) {
				(*f) = list_entry(usbvision->inqueue.next,
						  struct usbvision_frame,
						  frame);
			}
			usbvision_parse_data(usbvision);
		}
		else {
			/*If we don't have a frame
			  we're current working on, complain */
			PDEBUG(DBG_IRQ,
			       "received data, but no one needs it");
			scratch_reset(usbvision);
		}
	}
	else {
		PDEBUG(DBG_IRQ, "received data, but no one needs it");
		scratch_reset(usbvision);
	}

	usbvision->timeInIrq += jiffies - startTime;

	for (i = 0; i < USBVISION_URB_FRAMES; i++) {
		urb->iso_frame_desc[i].status = 0;
		urb->iso_frame_desc[i].actual_length = 0;
	}

	urb->status = 0;
	urb->dev = usbvision->dev;
	errCode = usb_submit_urb (urb, GFP_ATOMIC);

	if(errCode) {
		dev_err(&usbvision->dev->dev,
			"%s: usb_submit_urb failed: error %d\n",
				__func__, errCode);
	}

	return;
}

/*************************************/
/* Low level usbvision access functions */
/*************************************/

/*
 * usbvision_read_reg()
 *
 * return  < 0 -> Error
 *        >= 0 -> Data
 */

int usbvision_read_reg(struct usb_usbvision *usbvision, unsigned char reg)
{
	int errCode = 0;
	unsigned char buffer[1];

	if (!USBVISION_IS_OPERATIONAL(usbvision))
		return -1;

	errCode = usb_control_msg(usbvision->dev, usb_rcvctrlpipe(usbvision->dev, 1),
				USBVISION_OP_CODE,
				USB_DIR_IN | USB_TYPE_VENDOR | USB_RECIP_ENDPOINT,
				0, (__u16) reg, buffer, 1, HZ);

	if (errCode < 0) {
		dev_err(&usbvision->dev->dev,
			"%s: failed: error %d\n", __func__, errCode);
		return errCode;
	}
	return buffer[0];
}

/*
 * usbvision_write_reg()
 *
 * return 1 -> Reg written
 *        0 -> usbvision is not yet ready
 *       -1 -> Something went wrong
 */

int usbvision_write_reg(struct usb_usbvision *usbvision, unsigned char reg,
			    unsigned char value)
{
	int errCode = 0;

	if (!USBVISION_IS_OPERATIONAL(usbvision))
		return 0;

	errCode = usb_control_msg(usbvision->dev, usb_sndctrlpipe(usbvision->dev, 1),
				USBVISION_OP_CODE,
				USB_DIR_OUT | USB_TYPE_VENDOR |
				USB_RECIP_ENDPOINT, 0, (__u16) reg, &value, 1, HZ);

	if (errCode < 0) {
		dev_err(&usbvision->dev->dev,
			"%s: failed: error %d\n", __func__, errCode);
	}
	return errCode;
}


static void usbvision_ctrlUrb_complete(struct urb *urb)
{
	struct usb_usbvision *usbvision = (struct usb_usbvision *)urb->context;

	PDEBUG(DBG_IRQ, "");
	usbvision->ctrlUrbBusy = 0;
	if (waitqueue_active(&usbvision->ctrlUrb_wq)) {
		wake_up_interruptible(&usbvision->ctrlUrb_wq);
	}
}


static int usbvision_write_reg_irq(struct usb_usbvision *usbvision,int address,
									unsigned char *data, int len)
{
	int errCode = 0;

	PDEBUG(DBG_IRQ, "");
	if (len > 8) {
		return -EFAULT;
	}
	if (usbvision->ctrlUrbBusy) {
		return -EBUSY;
	}
	usbvision->ctrlUrbBusy = 1;

	usbvision->ctrlUrbSetup.bRequestType = USB_DIR_OUT | USB_TYPE_VENDOR | USB_RECIP_ENDPOINT;
	usbvision->ctrlUrbSetup.bRequest     = USBVISION_OP_CODE;
	usbvision->ctrlUrbSetup.wValue       = 0;
	usbvision->ctrlUrbSetup.wIndex       = cpu_to_le16(address);
	usbvision->ctrlUrbSetup.wLength      = cpu_to_le16(len);
	usb_fill_control_urb (usbvision->ctrlUrb, usbvision->dev,
							usb_sndctrlpipe(usbvision->dev, 1),
							(unsigned char *)&usbvision->ctrlUrbSetup,
							(void *)usbvision->ctrlUrbBuffer, len,
							usbvision_ctrlUrb_complete,
							(void *)usbvision);

	memcpy(usbvision->ctrlUrbBuffer, data, len);

	errCode = usb_submit_urb(usbvision->ctrlUrb, GFP_ATOMIC);
	if (errCode < 0) {
		// error in usb_submit_urb()
		usbvision->ctrlUrbBusy = 0;
	}
	PDEBUG(DBG_IRQ, "submit %d byte: error %d", len, errCode);
	return errCode;
}


static int usbvision_init_compression(struct usb_usbvision *usbvision)
{
	int errCode = 0;

	usbvision->lastIsocFrameNum = -1;
	usbvision->isocDataCount = 0;
	usbvision->isocPacketCount = 0;
	usbvision->isocSkipCount = 0;
	usbvision->comprLevel = 50;
	usbvision->lastComprLevel = -1;
	usbvision->isocUrbCount = 0;
	usbvision->requestIntra = 1;
	usbvision->isocMeasureBandwidthCount = 0;

	return errCode;
}

/* this function measures the used bandwidth since last call
 * return:    0 : no error
 * sets usedBandwidth to 1-100 : 1-100% of full bandwidth resp. to isocPacketSize
 */
static int usbvision_measure_bandwidth (struct usb_usbvision *usbvision)
{
	int errCode = 0;

	if (usbvision->isocMeasureBandwidthCount < 2) { // this gives an average bandwidth of 3 frames
		usbvision->isocMeasureBandwidthCount++;
		return errCode;
	}
	if ((usbvision->isocPacketSize > 0) && (usbvision->isocPacketCount > 0)) {
		usbvision->usedBandwidth = usbvision->isocDataCount /
					(usbvision->isocPacketCount + usbvision->isocSkipCount) *
					100 / usbvision->isocPacketSize;
	}
	usbvision->isocMeasureBandwidthCount = 0;
	usbvision->isocDataCount = 0;
	usbvision->isocPacketCount = 0;
	usbvision->isocSkipCount = 0;
	return errCode;
}

static int usbvision_adjust_compression (struct usb_usbvision *usbvision)
{
	int errCode = 0;
	unsigned char buffer[6];

	PDEBUG(DBG_IRQ, "");
	if ((adjustCompression) && (usbvision->usedBandwidth > 0)) {
		usbvision->comprLevel += (usbvision->usedBandwidth - 90) / 2;
		RESTRICT_TO_RANGE(usbvision->comprLevel, 0, 100);
		if (usbvision->comprLevel != usbvision->lastComprLevel) {
			int distorsion;
			if (usbvision->bridgeType == BRIDGE_NT1004 || usbvision->bridgeType == BRIDGE_NT1005) {
				buffer[0] = (unsigned char)(4 + 16 * usbvision->comprLevel / 100);	// PCM Threshold 1
				buffer[1] = (unsigned char)(4 + 8 * usbvision->comprLevel / 100);	// PCM Threshold 2
				distorsion = 7 + 248 * usbvision->comprLevel / 100;
				buffer[2] = (unsigned char)(distorsion & 0xFF);				// Average distorsion Threshold (inter)
				buffer[3] = (unsigned char)(distorsion & 0xFF);				// Average distorsion Threshold (intra)
				distorsion = 1 + 42 * usbvision->comprLevel / 100;
				buffer[4] = (unsigned char)(distorsion & 0xFF);				// Maximum distorsion Threshold (inter)
				buffer[5] = (unsigned char)(distorsion & 0xFF);				// Maximum distorsion Threshold (intra)
			}
			else { //BRIDGE_NT1003
				buffer[0] = (unsigned char)(4 + 16 * usbvision->comprLevel / 100);	// PCM threshold 1
				buffer[1] = (unsigned char)(4 + 8 * usbvision->comprLevel / 100);	// PCM threshold 2
				distorsion = 2 + 253 * usbvision->comprLevel / 100;
				buffer[2] = (unsigned char)(distorsion & 0xFF);				// distorsion threshold bit0-7
				buffer[3] = 0; 	//(unsigned char)((distorsion >> 8) & 0x0F);		// distorsion threshold bit 8-11
				distorsion = 0 + 43 * usbvision->comprLevel / 100;
				buffer[4] = (unsigned char)(distorsion & 0xFF);				// maximum distorsion bit0-7
				buffer[5] = 0; //(unsigned char)((distorsion >> 8) & 0x01);		// maximum distorsion bit 8
			}
			errCode = usbvision_write_reg_irq(usbvision, USBVISION_PCM_THR1, buffer, 6);
			if (errCode == 0){
				PDEBUG(DBG_IRQ, "new compr params %#02x %#02x %#02x %#02x %#02x %#02x", buffer[0],
								buffer[1], buffer[2], buffer[3], buffer[4], buffer[5]);
				usbvision->lastComprLevel = usbvision->comprLevel;
			}
		}
	}
	return errCode;
}

static int usbvision_request_intra (struct usb_usbvision *usbvision)
{
	int errCode = 0;
	unsigned char buffer[1];

	PDEBUG(DBG_IRQ, "");
	usbvision->requestIntra = 1;
	buffer[0] = 1;
	usbvision_write_reg_irq(usbvision, USBVISION_FORCE_INTRA, buffer, 1);
	return errCode;
}

static int usbvision_unrequest_intra (struct usb_usbvision *usbvision)
{
	int errCode = 0;
	unsigned char buffer[1];

	PDEBUG(DBG_IRQ, "");
	usbvision->requestIntra = 0;
	buffer[0] = 0;
	usbvision_write_reg_irq(usbvision, USBVISION_FORCE_INTRA, buffer, 1);
	return errCode;
}

/*******************************
 * usbvision utility functions
 *******************************/

int usbvision_power_off(struct usb_usbvision *usbvision)
{
	int errCode = 0;

	PDEBUG(DBG_FUNC, "");

	errCode = usbvision_write_reg(usbvision, USBVISION_PWR_REG, USBVISION_SSPND_EN);
	if (errCode == 1) {
		usbvision->power = 0;
	}
	PDEBUG(DBG_FUNC, "%s: errCode %d", (errCode!=1)?"ERROR":"power is off", errCode);
	return errCode;
}

/*
 * usbvision_set_video_format()
 *
 */
static int usbvision_set_video_format(struct usb_usbvision *usbvision, int format)
{
	static const char proc[] = "usbvision_set_video_format";
	int rc;
	unsigned char value[2];

	if (!USBVISION_IS_OPERATIONAL(usbvision))
		return 0;

	PDEBUG(DBG_FUNC, "isocMode %#02x", format);

	if ((format != ISOC_MODE_YUV422)
	    && (format != ISOC_MODE_YUV420)
	    && (format != ISOC_MODE_COMPRESS)) {
		printk(KERN_ERR "usbvision: unknown video format %02x, using default YUV420",
		       format);
		format = ISOC_MODE_YUV420;
	}
	value[0] = 0x0A;  //TODO: See the effect of the filter
	value[1] = format; // Sets the VO_MODE register which follows FILT_CONT
	rc = usb_control_msg(usbvision->dev, usb_sndctrlpipe(usbvision->dev, 1),
			     USBVISION_OP_CODE,
			     USB_DIR_OUT | USB_TYPE_VENDOR |
			     USB_RECIP_ENDPOINT, 0,
			     (__u16) USBVISION_FILT_CONT, value, 2, HZ);

	if (rc < 0) {
		printk(KERN_ERR "%s: ERROR=%d. USBVISION stopped - "
		       "reconnect or reload driver.\n", proc, rc);
	}
	usbvision->isocMode = format;
	return rc;
}

/*
 * usbvision_set_output()
 *
 */

int usbvision_set_output(struct usb_usbvision *usbvision, int width,
			 int height)
{
	int errCode = 0;
	int UsbWidth, UsbHeight;
	unsigned int frameRate=0, frameDrop=0;
	unsigned char value[4];

	if (!USBVISION_IS_OPERATIONAL(usbvision)) {
		return 0;
	}

	if (width > MAX_USB_WIDTH) {
		UsbWidth = width / 2;
		usbvision->stretch_width = 2;
	}
	else {
		UsbWidth = width;
		usbvision->stretch_width = 1;
	}

	if (height > MAX_USB_HEIGHT) {
		UsbHeight = height / 2;
		usbvision->stretch_height = 2;
	}
	else {
		UsbHeight = height;
		usbvision->stretch_height = 1;
	}

	RESTRICT_TO_RANGE(UsbWidth, MIN_FRAME_WIDTH, MAX_USB_WIDTH);
	UsbWidth &= ~(MIN_FRAME_WIDTH-1);
	RESTRICT_TO_RANGE(UsbHeight, MIN_FRAME_HEIGHT, MAX_USB_HEIGHT);
	UsbHeight &= ~(1);

	PDEBUG(DBG_FUNC, "usb %dx%d; screen %dx%d; stretch %dx%d",
						UsbWidth, UsbHeight, width, height,
						usbvision->stretch_width, usbvision->stretch_height);

	/* I'll not rewrite the same values */
	if ((UsbWidth != usbvision->curwidth) || (UsbHeight != usbvision->curheight)) {
		value[0] = UsbWidth & 0xff;		//LSB
		value[1] = (UsbWidth >> 8) & 0x03;	//MSB
		value[2] = UsbHeight & 0xff;		//LSB
		value[3] = (UsbHeight >> 8) & 0x03;	//MSB

		errCode = usb_control_msg(usbvision->dev, usb_sndctrlpipe(usbvision->dev, 1),
			     USBVISION_OP_CODE,
			     USB_DIR_OUT | USB_TYPE_VENDOR | USB_RECIP_ENDPOINT,
				 0, (__u16) USBVISION_LXSIZE_O, value, 4, HZ);

		if (errCode < 0) {
			dev_err(&usbvision->dev->dev,
				"%s failed: error %d\n", __func__, errCode);
			return errCode;
		}
		usbvision->curwidth = usbvision->stretch_width * UsbWidth;
		usbvision->curheight = usbvision->stretch_height * UsbHeight;
	}

	if (usbvision->isocMode == ISOC_MODE_YUV422) {
		frameRate = (usbvision->isocPacketSize * 1000) / (UsbWidth * UsbHeight * 2);
	}
	else if (usbvision->isocMode == ISOC_MODE_YUV420) {
		frameRate = (usbvision->isocPacketSize * 1000) / ((UsbWidth * UsbHeight * 12) / 8);
	}
	else {
		frameRate = FRAMERATE_MAX;
	}

	if (usbvision->tvnormId & V4L2_STD_625_50) {
		frameDrop = frameRate * 32 / 25 - 1;
	}
	else if (usbvision->tvnormId & V4L2_STD_525_60) {
		frameDrop = frameRate * 32 / 30 - 1;
	}

	RESTRICT_TO_RANGE(frameDrop, FRAMERATE_MIN, FRAMERATE_MAX);

	PDEBUG(DBG_FUNC, "frameRate %d fps, frameDrop %d", frameRate, frameDrop);

	frameDrop = FRAMERATE_MAX; 	// We can allow the maximum here, because dropping is controlled

	/* frameDrop = 7; => framePhase = 1, 5, 9, 13, 17, 21, 25, 0, 4, 8, ...
		=> frameSkip = 4;
		=> frameRate = (7 + 1) * 25 / 32 = 200 / 32 = 6.25;

	   frameDrop = 9; => framePhase = 1, 5, 8, 11, 14, 17, 21, 24, 27, 1, 4, 8, ...
	    => frameSkip = 4, 3, 3, 3, 3, 4, 3, 3, 3, 3, 4, ...
		=> frameRate = (9 + 1) * 25 / 32 = 250 / 32 = 7.8125;
	*/
	errCode = usbvision_write_reg(usbvision, USBVISION_FRM_RATE, frameDrop);
	return errCode;
}


/*
 * usbvision_frames_alloc
 * allocate the required frames
 */
int usbvision_frames_alloc(struct usb_usbvision *usbvision, int number_of_frames)
{
	int i;

	/*needs to be page aligned cause the buffers can be mapped individually! */
	usbvision->max_frame_size =  PAGE_ALIGN(usbvision->curwidth *
						usbvision->curheight *
						usbvision->palette.bytes_per_pixel);

	/* Try to do my best to allocate the frames the user want in the remaining memory */
	usbvision->num_frames = number_of_frames;
	while (usbvision->num_frames > 0) {
		usbvision->fbuf_size = usbvision->num_frames * usbvision->max_frame_size;
		if((usbvision->fbuf = usbvision_rvmalloc(usbvision->fbuf_size))) {
			break;
		}
		usbvision->num_frames--;
	}

	spin_lock_init(&usbvision->queue_lock);
	init_waitqueue_head(&usbvision->wait_frame);
	init_waitqueue_head(&usbvision->wait_stream);

	/* Allocate all buffers */
	for (i = 0; i < usbvision->num_frames; i++) {
		usbvision->frame[i].index = i;
		usbvision->frame[i].grabstate = FrameState_Unused;
		usbvision->frame[i].data = usbvision->fbuf +
			i * usbvision->max_frame_size;
		/*
		 * Set default sizes for read operation.
		 */
		usbvision->stretch_width = 1;
		usbvision->stretch_height = 1;
		usbvision->frame[i].width = usbvision->curwidth;
		usbvision->frame[i].height = usbvision->curheight;
		usbvision->frame[i].bytes_read = 0;
	}
	PDEBUG(DBG_FUNC, "allocated %d frames (%d bytes per frame)",usbvision->num_frames,usbvision->max_frame_size);
	return usbvision->num_frames;
}

/*
 * usbvision_frames_free
 * frees memory allocated for the frames
 */
void usbvision_frames_free(struct usb_usbvision *usbvision)
{
	/* Have to free all that memory */
	PDEBUG(DBG_FUNC, "free %d frames",usbvision->num_frames);

	if (usbvision->fbuf != NULL) {
		usbvision_rvfree(usbvision->fbuf, usbvision->fbuf_size);
		usbvision->fbuf = NULL;

		usbvision->num_frames = 0;
	}
}
/*
 * usbvision_empty_framequeues()
 * prepare queues for incoming and outgoing frames
 */
void usbvision_empty_framequeues(struct usb_usbvision *usbvision)
{
	u32 i;

	INIT_LIST_HEAD(&(usbvision->inqueue));
	INIT_LIST_HEAD(&(usbvision->outqueue));

	for (i = 0; i < USBVISION_NUMFRAMES; i++) {
		usbvision->frame[i].grabstate = FrameState_Unused;
		usbvision->frame[i].bytes_read = 0;
	}
}

/*
 * usbvision_stream_interrupt()
 * stops streaming
 */
int usbvision_stream_interrupt(struct usb_usbvision *usbvision)
{
	int ret = 0;

	/* stop reading from the device */

	usbvision->streaming = Stream_Interrupt;
	ret = wait_event_timeout(usbvision->wait_stream,
				 (usbvision->streaming == Stream_Idle),
				 msecs_to_jiffies(USBVISION_NUMSBUF*USBVISION_URB_FRAMES));
	return ret;
}

/*
 * usbvision_set_compress_params()
 *
 */

static int usbvision_set_compress_params(struct usb_usbvision *usbvision)
{
	static const char proc[] = "usbvision_set_compresion_params: ";
	int rc;
	unsigned char value[6];

	value[0] = 0x0F;    // Intra-Compression cycle
	value[1] = 0x01;    // Reg.45 one line per strip
	value[2] = 0x00;    // Reg.46 Force intra mode on all new frames
	value[3] = 0x00;    // Reg.47 FORCE_UP <- 0 normal operation (not force)
	value[4] = 0xA2;    // Reg.48 BUF_THR I'm not sure if this does something in not compressed mode.
	value[5] = 0x00;    // Reg.49 DVI_YUV This has nothing to do with compression

	//catched values for NT1004
	// value[0] = 0xFF; // Never apply intra mode automatically
	// value[1] = 0xF1; // Use full frame height for virtual strip width; One line per strip
	// value[2] = 0x01; // Force intra mode on all new frames
	// value[3] = 0x00; // Strip size 400 Bytes; do not force up
	// value[4] = 0xA2; //
	if (!USBVISION_IS_OPERATIONAL(usbvision))
		return 0;

	rc = usb_control_msg(usbvision->dev, usb_sndctrlpipe(usbvision->dev, 1),
			     USBVISION_OP_CODE,
			     USB_DIR_OUT | USB_TYPE_VENDOR |
			     USB_RECIP_ENDPOINT, 0,
			     (__u16) USBVISION_INTRA_CYC, value, 5, HZ);

	if (rc < 0) {
		printk(KERN_ERR "%sERROR=%d. USBVISION stopped - "
		       "reconnect or reload driver.\n", proc, rc);
		return rc;
	}

	if (usbvision->bridgeType == BRIDGE_NT1004) {
		value[0] =  20; // PCM Threshold 1
		value[1] =  12; // PCM Threshold 2
		value[2] = 255; // Distorsion Threshold inter
		value[3] = 255; // Distorsion Threshold intra
		value[4] =  43; // Max Distorsion inter
		value[5] =  43; // Max Distorsion intra
	}
	else {
		value[0] =  20; // PCM Threshold 1
		value[1] =  12; // PCM Threshold 2
		value[2] = 255; // Distorsion Threshold d7-d0
		value[3] =   0; // Distorsion Threshold d11-d8
		value[4] =  43; // Max Distorsion d7-d0
		value[5] =   0; // Max Distorsion d8
	}

	if (!USBVISION_IS_OPERATIONAL(usbvision))
		return 0;

	rc = usb_control_msg(usbvision->dev, usb_sndctrlpipe(usbvision->dev, 1),
			     USBVISION_OP_CODE,
			     USB_DIR_OUT | USB_TYPE_VENDOR |
			     USB_RECIP_ENDPOINT, 0,
			     (__u16) USBVISION_PCM_THR1, value, 6, HZ);

	if (rc < 0) {
		printk(KERN_ERR "%sERROR=%d. USBVISION stopped - "
		       "reconnect or reload driver.\n", proc, rc);
		return rc;
	}


	return rc;
}


/*
 * usbvision_set_input()
 *
 * Set the input (saa711x, ...) size x y and other misc input params
 * I've no idea if this parameters are right
 *
 */
int usbvision_set_input(struct usb_usbvision *usbvision)
{
	static const char proc[] = "usbvision_set_input: ";
	int rc;
	unsigned char value[8];
	unsigned char dvi_yuv_value;

	if (!USBVISION_IS_OPERATIONAL(usbvision))
		return 0;

	/* Set input format expected from decoder*/
	if (usbvision_device_data[usbvision->DevModel].Vin_Reg1_override) {
		value[0] = usbvision_device_data[usbvision->DevModel].Vin_Reg1;
	} else if(usbvision_device_data[usbvision->DevModel].Codec == CODEC_SAA7113) {
		/* SAA7113 uses 8 bit output */
		value[0] = USBVISION_8_422_SYNC;
	} else {
		/* I'm sure only about d2-d0 [010] 16 bit 4:2:2 usin sync pulses
		 * as that is how saa7111 is configured */
		value[0] = USBVISION_16_422_SYNC;
		/* | USBVISION_VSNC_POL | USBVISION_VCLK_POL);*/
	}

	rc = usbvision_write_reg(usbvision, USBVISION_VIN_REG1, value[0]);
	if (rc < 0) {
		printk(KERN_ERR "%sERROR=%d. USBVISION stopped - "
		       "reconnect or reload driver.\n", proc, rc);
		return rc;
	}


	if (usbvision->tvnormId & V4L2_STD_PAL) {
		value[0] = 0xC0;
		value[1] = 0x02;	//0x02C0 -> 704 Input video line length
		value[2] = 0x20;
		value[3] = 0x01;	//0x0120 -> 288 Input video n. of lines
		value[4] = 0x60;
		value[5] = 0x00;	//0x0060 -> 96 Input video h offset
		value[6] = 0x16;
		value[7] = 0x00;	//0x0016 -> 22 Input video v offset
	} else if (usbvision->tvnormId & V4L2_STD_SECAM) {
		value[0] = 0xC0;
		value[1] = 0x02;	//0x02C0 -> 704 Input video line length
		value[2] = 0x20;
		value[3] = 0x01;	//0x0120 -> 288 Input video n. of lines
		value[4] = 0x01;
		value[5] = 0x00;	//0x0001 -> 01 Input video h offset
		value[6] = 0x01;
		value[7] = 0x00;	//0x0001 -> 01 Input video v offset
	} else {	/* V4L2_STD_NTSC */
		value[0] = 0xD0;
		value[1] = 0x02;	//0x02D0 -> 720 Input video line length
		value[2] = 0xF0;
		value[3] = 0x00;	//0x00F0 -> 240 Input video number of lines
		value[4] = 0x50;
		value[5] = 0x00;	//0x0050 -> 80 Input video h offset
		value[6] = 0x10;
		value[7] = 0x00;	//0x0010 -> 16 Input video v offset
	}

	if (usbvision_device_data[usbvision->DevModel].X_Offset >= 0) {
		value[4]=usbvision_device_data[usbvision->DevModel].X_Offset & 0xff;
		value[5]=(usbvision_device_data[usbvision->DevModel].X_Offset & 0x0300) >> 8;
	}

	if (adjust_X_Offset != -1) {
		value[4] = adjust_X_Offset & 0xff;
		value[5] = (adjust_X_Offset & 0x0300) >> 8;
	}

	if (usbvision_device_data[usbvision->DevModel].Y_Offset >= 0) {
		value[6]=usbvision_device_data[usbvision->DevModel].Y_Offset & 0xff;
		value[7]=(usbvision_device_data[usbvision->DevModel].Y_Offset & 0x0300) >> 8;
	}

	if (adjust_Y_Offset != -1) {
		value[6] = adjust_Y_Offset & 0xff;
		value[7] = (adjust_Y_Offset & 0x0300) >> 8;
	}

	rc = usb_control_msg(usbvision->dev, usb_sndctrlpipe(usbvision->dev, 1),
			     USBVISION_OP_CODE,	/* USBVISION specific code */
			     USB_DIR_OUT | USB_TYPE_VENDOR | USB_RECIP_ENDPOINT, 0,
			     (__u16) USBVISION_LXSIZE_I, value, 8, HZ);
	if (rc < 0) {
		printk(KERN_ERR "%sERROR=%d. USBVISION stopped - "
		       "reconnect or reload driver.\n", proc, rc);
		return rc;
	}


	dvi_yuv_value = 0x00;	/* U comes after V, Ya comes after U/V, Yb comes after Yb */

	if(usbvision_device_data[usbvision->DevModel].Dvi_yuv_override){
		dvi_yuv_value = usbvision_device_data[usbvision->DevModel].Dvi_yuv;
	}
	else if(usbvision_device_data[usbvision->DevModel].Codec == CODEC_SAA7113) {
	/* This changes as the fine sync control changes. Further investigation necessary */
		dvi_yuv_value = 0x06;
	}

	return (usbvision_write_reg(usbvision, USBVISION_DVI_YUV, dvi_yuv_value));
}


/*
 * usbvision_set_dram_settings()
 *
 * Set the buffer address needed by the usbvision dram to operate
 * This values has been taken with usbsnoop.
 *
 */

static int usbvision_set_dram_settings(struct usb_usbvision *usbvision)
{
	int rc;
	unsigned char value[8];

	if (usbvision->isocMode == ISOC_MODE_COMPRESS) {
		value[0] = 0x42;
		value[1] = 0x71;
		value[2] = 0xff;
		value[3] = 0x00;
		value[4] = 0x98;
		value[5] = 0xe0;
		value[6] = 0x71;
		value[7] = 0xff;
		// UR:  0x0E200-0x3FFFF = 204288 Words (1 Word = 2 Byte)
		// FDL: 0x00000-0x0E099 =  57498 Words
		// VDW: 0x0E3FF-0x3FFFF
	}
	else {
		value[0] = 0x42;
		value[1] = 0x00;
		value[2] = 0xff;
		value[3] = 0x00;
		value[4] = 0x00;
		value[5] = 0x00;
		value[6] = 0x00;
		value[7] = 0xff;
	}
	/* These are the values of the address of the video buffer,
	 * they have to be loaded into the USBVISION_DRM_PRM1-8
	 *
	 * Start address of video output buffer for read: 	drm_prm1-2 -> 0x00000
	 * End address of video output buffer for read: 	drm_prm1-3 -> 0x1ffff
	 * Start address of video frame delay buffer: 		drm_prm1-4 -> 0x20000
	 *    Only used in compressed mode
	 * End address of video frame delay buffer: 		drm_prm1-5-6 -> 0x3ffff
	 *    Only used in compressed mode
	 * Start address of video output buffer for write: 	drm_prm1-7 -> 0x00000
	 * End address of video output buffer for write: 	drm_prm1-8 -> 0x1ffff
	 */

	if (!USBVISION_IS_OPERATIONAL(usbvision))
		return 0;

	rc = usb_control_msg(usbvision->dev, usb_sndctrlpipe(usbvision->dev, 1),
			     USBVISION_OP_CODE,	/* USBVISION specific code */
			     USB_DIR_OUT | USB_TYPE_VENDOR |
			     USB_RECIP_ENDPOINT, 0,
			     (__u16) USBVISION_DRM_PRM1, value, 8, HZ);

	if (rc < 0) {
		dev_err(&usbvision->dev->dev, "%sERROR=%d\n", __func__, rc);
		return rc;
	}

	/* Restart the video buffer logic */
	if ((rc = usbvision_write_reg(usbvision, USBVISION_DRM_CONT, USBVISION_RES_UR |
				   USBVISION_RES_FDL | USBVISION_RES_VDW)) < 0)
		return rc;
	rc = usbvision_write_reg(usbvision, USBVISION_DRM_CONT, 0x00);

	return rc;
}

/*
 * ()
 *
 * Power on the device, enables suspend-resume logic
 * &  reset the isoc End-Point
 *
 */

int usbvision_power_on(struct usb_usbvision *usbvision)
{
	int errCode = 0;

	PDEBUG(DBG_FUNC, "");

	usbvision_write_reg(usbvision, USBVISION_PWR_REG, USBVISION_SSPND_EN);
	usbvision_write_reg(usbvision, USBVISION_PWR_REG,
			 USBVISION_SSPND_EN | USBVISION_RES2);

	usbvision_write_reg(usbvision, USBVISION_PWR_REG,
			 USBVISION_SSPND_EN | USBVISION_PWR_VID);
	errCode = usbvision_write_reg(usbvision, USBVISION_PWR_REG,
						USBVISION_SSPND_EN | USBVISION_PWR_VID | USBVISION_RES2);
	if (errCode == 1) {
		usbvision->power = 1;
	}
	PDEBUG(DBG_FUNC, "%s: errCode %d", (errCode<0)?"ERROR":"power is on", errCode);
	return errCode;
}


/*
 * usbvision timer stuff
 */

// to call usbvision_power_off from task queue
static void call_usbvision_power_off(struct work_struct *work)
{
	struct usb_usbvision *usbvision = container_of(work, struct usb_usbvision, powerOffWork);

	PDEBUG(DBG_FUNC, "");
	if(mutex_lock_interruptible(&usbvision->lock)) {
		return;
	}


	if(usbvision->user == 0) {
		usbvision_i2c_unregister(usbvision);

		usbvision_power_off(usbvision);
		usbvision->initialized = 0;
	}
	mutex_unlock(&usbvision->lock);
}

static void usbvision_powerOffTimer(unsigned long data)
{
	struct usb_usbvision *usbvision = (void *) data;

	PDEBUG(DBG_FUNC, "");
	del_timer(&usbvision->powerOffTimer);
	INIT_WORK(&usbvision->powerOffWork, call_usbvision_power_off);
	(void) schedule_work(&usbvision->powerOffWork);
}

void usbvision_init_powerOffTimer(struct usb_usbvision *usbvision)
{
	init_timer(&usbvision->powerOffTimer);
	usbvision->powerOffTimer.data = (long) usbvision;
	usbvision->powerOffTimer.function = usbvision_powerOffTimer;
}

void usbvision_set_powerOffTimer(struct usb_usbvision *usbvision)
{
	mod_timer(&usbvision->powerOffTimer, jiffies + USBVISION_POWEROFF_TIME);
}

void usbvision_reset_powerOffTimer(struct usb_usbvision *usbvision)
{
	if (timer_pending(&usbvision->powerOffTimer)) {
		del_timer(&usbvision->powerOffTimer);
	}
}

/*
 * usbvision_begin_streaming()
 * Sure you have to put bit 7 to 0, if not incoming frames are droped, but no
 * idea about the rest
 */
int usbvision_begin_streaming(struct usb_usbvision *usbvision)
{
	int errCode = 0;

	if (usbvision->isocMode == ISOC_MODE_COMPRESS) {
		usbvision_init_compression(usbvision);
	}
	errCode = usbvision_write_reg(usbvision, USBVISION_VIN_REG2, USBVISION_NOHVALID |
										usbvision->Vin_Reg2_Preset);
	return errCode;
}

/*
 * usbvision_restart_isoc()
 * Not sure yet if touching here PWR_REG make loose the config
 */

int usbvision_restart_isoc(struct usb_usbvision *usbvision)
{
	int ret;

	if (
	    (ret =
	     usbvision_write_reg(usbvision, USBVISION_PWR_REG,
			      USBVISION_SSPND_EN | USBVISION_PWR_VID)) < 0)
		return ret;
	if (
	    (ret =
	     usbvision_write_reg(usbvision, USBVISION_PWR_REG,
			      USBVISION_SSPND_EN | USBVISION_PWR_VID |
			      USBVISION_RES2)) < 0)
		return ret;
	if (
	    (ret =
	     usbvision_write_reg(usbvision, USBVISION_VIN_REG2,
			      USBVISION_KEEP_BLANK | USBVISION_NOHVALID |
				  usbvision->Vin_Reg2_Preset)) < 0) return ret;

	/* TODO: schedule timeout */
	while ((usbvision_read_reg(usbvision, USBVISION_STATUS_REG) & 0x01) != 1);

	return 0;
}

int usbvision_audio_off(struct usb_usbvision *usbvision)
{
	if (usbvision_write_reg(usbvision, USBVISION_IOPIN_REG, USBVISION_AUDIO_MUTE) < 0) {
		printk(KERN_ERR "usbvision_audio_off: can't wirte reg\n");
		return -1;
	}
	usbvision->AudioMute = 0;
	usbvision->AudioChannel = USBVISION_AUDIO_MUTE;
	return 0;
}

int usbvision_set_audio(struct usb_usbvision *usbvision, int AudioChannel)
{
	if (!usbvision->AudioMute) {
		if (usbvision_write_reg(usbvision, USBVISION_IOPIN_REG, AudioChannel) < 0) {
			printk(KERN_ERR "usbvision_set_audio: can't write iopin register for audio switching\n");
			return -1;
		}
	}
	usbvision->AudioChannel = AudioChannel;
	return 0;
}

int usbvision_setup(struct usb_usbvision *usbvision,int format)
{
	usbvision_set_video_format(usbvision, format);
	usbvision_set_dram_settings(usbvision);
	usbvision_set_compress_params(usbvision);
	usbvision_set_input(usbvision);
	usbvision_set_output(usbvision, MAX_USB_WIDTH, MAX_USB_HEIGHT);
	usbvision_restart_isoc(usbvision);

	/* cosas del PCM */
	return USBVISION_IS_OPERATIONAL(usbvision);
}

int usbvision_set_alternate(struct usb_usbvision *dev)
{
	int errCode, prev_alt = dev->ifaceAlt;
	int i;

	dev->ifaceAlt=0;
	for(i=0;i< dev->num_alt; i++)
		if(dev->alt_max_pkt_size[i]>dev->alt_max_pkt_size[dev->ifaceAlt])
			dev->ifaceAlt=i;

	if (dev->ifaceAlt != prev_alt) {
		dev->isocPacketSize = dev->alt_max_pkt_size[dev->ifaceAlt];
		PDEBUG(DBG_FUNC,"setting alternate %d with wMaxPacketSize=%u", dev->ifaceAlt,dev->isocPacketSize);
		errCode = usb_set_interface(dev->dev, dev->iface, dev->ifaceAlt);
		if (errCode < 0) {
			dev_err(&dev->dev->dev,
				"cannot change alternate number to %d (error=%i)\n",
					dev->ifaceAlt, errCode);
			return errCode;
		}
	}

	PDEBUG(DBG_ISOC, "ISO Packet Length:%d", dev->isocPacketSize);

	return 0;
}

/*
 * usbvision_init_isoc()
 *
 */
int usbvision_init_isoc(struct usb_usbvision *usbvision)
{
	struct usb_device *dev = usbvision->dev;
	int bufIdx, errCode, regValue;
	int sb_size;

	if (!USBVISION_IS_OPERATIONAL(usbvision))
		return -EFAULT;

	usbvision->curFrame = NULL;
	scratch_reset(usbvision);

	/* Alternate interface 1 is is the biggest frame size */
	errCode = usbvision_set_alternate(usbvision);
	if (errCode < 0) {
		usbvision->last_error = errCode;
		return -EBUSY;
	}
	sb_size = USBVISION_URB_FRAMES * usbvision->isocPacketSize;

	regValue = (16 - usbvision_read_reg(usbvision,
					    USBVISION_ALTER_REG)) & 0x0F;

	usbvision->usb_bandwidth = regValue >> 1;
	PDEBUG(DBG_ISOC, "USB Bandwidth Usage: %dMbit/Sec",
	       usbvision->usb_bandwidth);



	/* We double buffer the Iso lists */

	for (bufIdx = 0; bufIdx < USBVISION_NUMSBUF; bufIdx++) {
		int j, k;
		struct urb *urb;

		urb = usb_alloc_urb(USBVISION_URB_FRAMES, GFP_KERNEL);
		if (urb == NULL) {
			dev_err(&usbvision->dev->dev,
				"%s: usb_alloc_urb() failed\n", __func__);
			return -ENOMEM;
		}
		usbvision->sbuf[bufIdx].urb = urb;
		usbvision->sbuf[bufIdx].data =
			usb_buffer_alloc(usbvision->dev,
					 sb_size,
					 GFP_KERNEL,
					 &urb->transfer_dma);
		urb->dev = dev;
		urb->context = usbvision;
		urb->pipe = usb_rcvisocpipe(dev, usbvision->video_endp);
		urb->transfer_flags = URB_ISO_ASAP | URB_NO_TRANSFER_DMA_MAP;
		urb->interval = 1;
		urb->transfer_buffer = usbvision->sbuf[bufIdx].data;
		urb->complete = usbvision_isocIrq;
		urb->number_of_packets = USBVISION_URB_FRAMES;
		urb->transfer_buffer_length =
		    usbvision->isocPacketSize * USBVISION_URB_FRAMES;
		for (j = k = 0; j < USBVISION_URB_FRAMES; j++,
		     k += usbvision->isocPacketSize) {
			urb->iso_frame_desc[j].offset = k;
			urb->iso_frame_desc[j].length =
				usbvision->isocPacketSize;
		}
	}

	/* Submit all URBs */
	for (bufIdx = 0; bufIdx < USBVISION_NUMSBUF; bufIdx++) {
			errCode = usb_submit_urb(usbvision->sbuf[bufIdx].urb,
						 GFP_KERNEL);
		if (errCode) {
			dev_err(&usbvision->dev->dev,
				"%s: usb_submit_urb(%d) failed: error %d\n",
					__func__, bufIdx, errCode);
		}
	}

	usbvision->streaming = Stream_Idle;
	PDEBUG(DBG_ISOC, "%s: streaming=1 usbvision->video_endp=$%02x",
	       __func__,
	       usbvision->video_endp);
	return 0;
}

/*
 * usbvision_stop_isoc()
 *
 * This procedure stops streaming and deallocates URBs. Then it
 * activates zero-bandwidth alt. setting of the video interface.
 *
 */
void usbvision_stop_isoc(struct usb_usbvision *usbvision)
{
	int bufIdx, errCode, regValue;
	int sb_size = USBVISION_URB_FRAMES * usbvision->isocPacketSize;

	if ((usbvision->streaming == Stream_Off) || (usbvision->dev == NULL))
		return;

	/* Unschedule all of the iso td's */
	for (bufIdx = 0; bufIdx < USBVISION_NUMSBUF; bufIdx++) {
		usb_kill_urb(usbvision->sbuf[bufIdx].urb);
		if (usbvision->sbuf[bufIdx].data){
			usb_buffer_free(usbvision->dev,
					sb_size,
					usbvision->sbuf[bufIdx].data,
					usbvision->sbuf[bufIdx].urb->transfer_dma);
		}
		usb_free_urb(usbvision->sbuf[bufIdx].urb);
		usbvision->sbuf[bufIdx].urb = NULL;
	}

	PDEBUG(DBG_ISOC, "%s: streaming=Stream_Off\n", __func__);
	usbvision->streaming = Stream_Off;

	if (!usbvision->remove_pending) {

		/* Set packet size to 0 */
		usbvision->ifaceAlt=0;
		errCode = usb_set_interface(usbvision->dev, usbvision->iface,
					    usbvision->ifaceAlt);
		if (errCode < 0) {
			dev_err(&usbvision->dev->dev,
				"%s: usb_set_interface() failed: error %d\n",
					__func__, errCode);
			usbvision->last_error = errCode;
		}
		regValue = (16-usbvision_read_reg(usbvision, USBVISION_ALTER_REG)) & 0x0F;
		usbvision->isocPacketSize =
			(regValue == 0) ? 0 : (regValue * 64) - 1;
		PDEBUG(DBG_ISOC, "ISO Packet Length:%d",
		       usbvision->isocPacketSize);

		usbvision->usb_bandwidth = regValue >> 1;
		PDEBUG(DBG_ISOC, "USB Bandwidth Usage: %dMbit/Sec",
		       usbvision->usb_bandwidth);
	}
}

int usbvision_muxsel(struct usb_usbvision *usbvision, int channel)
{
	/* inputs #0 and #3 are constant for every SAA711x. */
	/* inputs #1 and #2 are variable for SAA7111 and SAA7113 */
	int mode[4]= {SAA7115_COMPOSITE0, 0, 0, SAA7115_COMPOSITE3};
	int audio[]= {1, 0, 0, 0};
	//channel 0 is TV with audiochannel 1 (tuner mono)
	//channel 1 is Composite with audio channel 0 (line in)
	//channel 2 is S-Video with audio channel 0 (line in)
	//channel 3 is additional video inputs to the device with audio channel 0 (line in)

	RESTRICT_TO_RANGE(channel, 0, usbvision->video_inputs);
	usbvision->ctl_input = channel;

	// set the new channel
	// Regular USB TV Tuners -> channel: 0 = Television, 1 = Composite, 2 = S-Video
	// Four video input devices -> channel: 0 = Chan White, 1 = Chan Green, 2 = Chan Yellow, 3 = Chan Red

	switch (usbvision_device_data[usbvision->DevModel].Codec) {
		case CODEC_SAA7113:
			mode[1] = SAA7115_COMPOSITE2;
			if (SwitchSVideoInput) {
				/* To handle problems with S-Video Input for
				 * some devices.  Use SwitchSVideoInput
				 * parameter when loading the module.*/
				mode[2] = SAA7115_COMPOSITE1;
			}
			else {
				mode[2] = SAA7115_SVIDEO1;
			}
			break;
		case CODEC_SAA7111:
		default:
			/* modes for saa7111 */
			mode[1] = SAA7115_COMPOSITE1;
			mode[2] = SAA7115_SVIDEO1;
			break;
	}
<<<<<<< HEAD
	route.input = mode[channel];
	route.output = 0;
	call_all(usbvision, video, s_routing, &route);
=======
	call_all(usbvision, video, s_routing, mode[channel], 0, 0);
>>>>>>> 93cfb3c9
	usbvision_set_audio(usbvision, audio[channel]);
	return 0;
}

/*
 * Overrides for Emacs so that we follow Linus's tabbing style.
 * ---------------------------------------------------------------------------
 * Local variables:
 * c-basic-offset: 8
 * End:
 */<|MERGE_RESOLUTION|>--- conflicted
+++ resolved
@@ -2629,13 +2629,7 @@
 			mode[2] = SAA7115_SVIDEO1;
 			break;
 	}
-<<<<<<< HEAD
-	route.input = mode[channel];
-	route.output = 0;
-	call_all(usbvision, video, s_routing, &route);
-=======
 	call_all(usbvision, video, s_routing, mode[channel], 0, 0);
->>>>>>> 93cfb3c9
 	usbvision_set_audio(usbvision, audio[channel]);
 	return 0;
 }
