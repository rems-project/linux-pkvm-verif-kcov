--- conflicted
+++ resolved
@@ -60,14 +60,11 @@
 	  chain type is used to perform Network Address Translation (NAT)
 	  packet transformations such as the source, destination address and
 	  source and destination ports.
-<<<<<<< HEAD
-=======
 
 config NFT_REJECT_IPV4
 	depends on NF_TABLES_IPV4
 	default NFT_REJECT
 	tristate
->>>>>>> 56041bf9
 
 config NF_TABLES_ARP
 	depends on NF_TABLES
